name: CI

permissions:
  contents: read
  pull-requests: write

on:
  workflow_dispatch:
  push:
    branches: [main]
  pull_request:
    branches: [main]

concurrency:
  group: ${{ github.workflow }}-${{ github.event.pull_request.number || github.ref }}
  cancel-in-progress: true

env:
  TEST_TARGETS: "LiveKitCoreTests LiveKitObjCTests"
  TEST_TIMEOUT_MINUTES: 15
  TEST_RETRY_ATTEMPTS: 3

jobs:
  build-and-test:
    name: Build & Test
    strategy:
      fail-fast: false
      matrix:
        include:
          # https://github.com/actions/runner-images/blob/main/images/macos/macos-14-Readme.md
          - os: macos-14
            xcode: 15.4
            platform: "iOS Simulator,name=iPhone 15 Pro,OS=17.5"
          - os: macos-14
            xcode: 15.4
            platform: "macOS"
          - os: macos-14
            xcode: 15.4
            platform: "macOS,variant=Mac Catalyst"
          - os: macos-14
            xcode: 15.4
            platform: "tvOS Simulator,name=Apple TV,OS=17.5"

          # https://github.com/actions/runner-images/blob/main/images/macos/macos-15-Readme.md
          - os: macos-15
            xcode: 16.4
            platform: "iOS Simulator,name=iPhone 16 Pro,OS=18.5"
          - os: macos-15
            xcode: 16.4
            platform: "macOS"
          - os: macos-15
            xcode: 16.4
            platform: "macOS,variant=Mac Catalyst"
          - os: macos-15
            xcode: 16.4
            platform: "visionOS Simulator,name=Apple Vision Pro,OS=2.5"
          - os: macos-15
            xcode: 16.4
            platform: "tvOS Simulator,name=Apple TV,OS=18.5"

          # https://github.com/actions/runner-images/blob/main/images/macos/macos-26-arm64-Readme.md
          - os: macos-26
<<<<<<< HEAD
            xcode: latest
            platform: "iOS Simulator,name=iPhone 17 Pro,OS=26.2"
            symbol-graph: true
          - os: macos-26
            xcode: latest
            platform: "iOS Simulator,name=iPhone 17 Pro,OS=26.2"
=======
            xcode: 26.1
            platform: "iOS Simulator,name=iPhone 17 Pro,OS=26.1"
            symbol-graph: true
          - os: macos-26
            xcode: 26.1
            platform: "iOS Simulator,name=iPhone 17 Pro,OS=26.1"
>>>>>>> 5a40fa9c
            extension-api-only: true
          - os: macos-26
            xcode: 26.1
            platform: "macOS"
            symbol-graph: true
          - os: macos-26
            xcode: 26.1
            platform: "macOS"
            asan: true
          - os: macos-26
            xcode: 26.1
            platform: "macOS"
            tsan: true
          - os: macos-26
            xcode: 26.1
            platform: "macOS,variant=Mac Catalyst"
          - os: macos-26
<<<<<<< HEAD
            xcode: latest
            platform: "visionOS Simulator,name=Apple Vision Pro,OS=26.2"
          - os: macos-26
            xcode: latest
            platform: "tvOS Simulator,name=Apple TV,OS=26.2"
=======
            xcode: 26.1
            platform: "visionOS Simulator,name=Apple Vision Pro,OS=26.1"
          - os: macos-26
            xcode: 26.1
            platform: "tvOS Simulator,name=Apple TV,OS=26.1"
>>>>>>> 5a40fa9c

    runs-on: ${{ matrix.os }}
    timeout-minutes: 60
    defaults:
      run:
        shell: bash
    steps:
      - uses: actions/checkout@v4

      - name: Install LiveKit Server
        run: brew install livekit

      - name: Run LiveKit Server
        run: livekit-server --dev &

      - uses: maxim-lobanov/setup-xcode@v1
        with:
          xcode-version: ${{ matrix.xcode }}

      - name: Xcode Version
        run: xcodebuild -version

      - name: Swift Version
        run: xcrun swift --version

      - name: Build for Testing
        run: |
          set -o pipefail && xcodebuild build-for-testing \
            -scheme LiveKit \
            -destination 'platform=${{ matrix.platform }}' \
            -enableAddressSanitizer ${{ matrix.asan == true && 'YES' || 'NO' }} \
            -enableThreadSanitizer ${{ matrix.tsan == true && 'YES' || 'NO' }} \
            APPLICATION_EXTENSION_API_ONLY=${{ matrix.extension-api-only == true && 'YES' || 'NO' }} \
            | xcbeautify --renderer github-actions

      - name: Run Tests
        uses: nick-fields/retry@v3
        with:
          timeout_minutes: ${{ env.TEST_TIMEOUT_MINUTES }}
          max_attempts: ${{ env.TEST_RETRY_ATTEMPTS }}
          command: |
            set -euo pipefail
            IFS=' ' read -r -a tests <<< "${{ env.TEST_TARGETS }}"

            for test in "${tests[@]}"; do
              echo "::group::$test"
              if ! xcodebuild test-without-building \
                -scheme LiveKit \
                -destination 'platform=${{ matrix.platform }}' \
                -enableAddressSanitizer ${{ matrix.asan == true && 'YES' || 'NO' }} \
                -enableThreadSanitizer ${{ matrix.tsan == true && 'YES' || 'NO' }} \
                APPLICATION_EXTENSION_API_ONLY=${{ matrix.extension-api-only == true && 'YES' || 'NO' }} \
                -only-testing:$test \
                -parallel-testing-enabled NO \
                | xcbeautify --renderer github-actions
              then
                echo "::error::Test failed: $test"
                exit 1
              fi
              echo "::endgroup::"
            done

      - name: Build for Release
        if: ${{ matrix.symbol-graph }}
        run: |
          set -o pipefail && xcodebuild build\
            -scheme LiveKit \
            -configuration Release \
            -destination 'platform=${{ matrix.platform }}'  \
            APPLICATION_EXTENSION_API_ONLY=${{ matrix.extension-api-only == true && 'YES' || 'NO' }} \
            BUILD_LIBRARY_FOR_DISTRIBUTION=YES \
            OTHER_SWIFT_FLAGS="-Xfrontend -emit-symbol-graph\
                               -Xfrontend -emit-symbol-graph-dir\
                               -Xfrontend \"${PWD}/symbol-graph\"" \
            DOCC_EXTRACT_EXTENSION_SYMBOLS=YES | xcbeautify --renderer github-actions

      - name: Upload Symbol Graph
        if: ${{ matrix.symbol-graph }}
        uses: actions/upload-artifact@v4
        with:
          name: symbol-graph-${{ matrix.platform }}
          path: symbol-graph
          retention-days: 1
  lint:
    name: Lint
    runs-on: macos-latest
    steps:
      - uses: actions/checkout@v4
      - name: SwiftFormat Lint
        run: swiftformat --lint . --reporter github-actions-log
        # Comes pre-installed on macOS runners
  build-docs:
    name: Build Docs
    needs: build-and-test
    if: always()
    runs-on: macos-15
    steps:
      - name: Checkout Documentation Catalog
        uses: actions/checkout@v4
        with:
          sparse-checkout: Sources/LiveKit/LiveKit.docc

      - name: Download Symbol Graphs
        uses: actions/download-artifact@v4
        with:
          pattern: symbol-graph-*
          path: symbol-graphs

      - name: List Symbol Graphs
        run: cd symbol-graphs && ls -al

      - name: Build Docs
        run: |
          $(xcrun --find docc) convert \
            Sources/LiveKit/LiveKit.docc \
            --output-dir docs \
            --additional-symbol-graph-dir symbol-graphs \
            --transform-for-static-hosting \
            --hosting-base-path /reference/client-sdk-swift/

      - name: Archive
        run: zip -r docs.zip docs

      - name: Upload Archive
        uses: actions/upload-artifact@v4
        with:
          name: docs
          path: docs.zip
          retention-days: 1
  check-protocol:
    name: Check Protocol
    runs-on: macos-latest
    steps:
      - uses: actions/checkout@v4
        with:
          submodules: recursive
          
      - name: Install swift-protobuf
        run: brew install protobuf swift-protobuf
        
      - name: Generate Swift protobuf files
        run: make proto
        
      - name: Check working tree
        run: |
          if ! git diff --quiet; then
            echo "::error::Working tree is not clean after running 'make proto'"
            echo "The following files have been modified:"
            git diff --name-only
            echo ""
            echo "Please run 'make proto' locally and commit the changes."
            exit 1
          else
            echo "Working tree is clean - all Swift protobuf files are up to date"
          fi
  check-changes:
    name: Check Changes
    if: github.event_name == 'pull_request'
    runs-on: ubuntu-latest
    permissions:
      contents: read
      pull-requests: write
    steps:
      - uses: actions/checkout@v4
        with:
          fetch-depth: 0

      - name: Check for .changes files
        id: check-changes
        run: |
          if [ -z "$(git diff --name-only ${{ github.event.pull_request.base.sha }} ${{ github.event.pull_request.head.sha }} | grep '^\.changes/')" ]; then
            echo "has_changes=false" >> $GITHUB_OUTPUT
          else
            echo "has_changes=true" >> $GITHUB_OUTPUT
          fi

      - name: Comment on PR
        if: steps.check-changes.outputs.has_changes == 'false'
        uses: mshick/add-pr-comment@v2
        with:
          message: |
            ⚠️ This PR does not contain any files in the `.changes` directory.
          repo-token: ${{ secrets.GITHUB_TOKEN }}<|MERGE_RESOLUTION|>--- conflicted
+++ resolved
@@ -60,21 +60,12 @@
 
           # https://github.com/actions/runner-images/blob/main/images/macos/macos-26-arm64-Readme.md
           - os: macos-26
-<<<<<<< HEAD
-            xcode: latest
-            platform: "iOS Simulator,name=iPhone 17 Pro,OS=26.2"
-            symbol-graph: true
-          - os: macos-26
-            xcode: latest
-            platform: "iOS Simulator,name=iPhone 17 Pro,OS=26.2"
-=======
             xcode: 26.1
             platform: "iOS Simulator,name=iPhone 17 Pro,OS=26.1"
             symbol-graph: true
           - os: macos-26
             xcode: 26.1
             platform: "iOS Simulator,name=iPhone 17 Pro,OS=26.1"
->>>>>>> 5a40fa9c
             extension-api-only: true
           - os: macos-26
             xcode: 26.1
@@ -92,19 +83,11 @@
             xcode: 26.1
             platform: "macOS,variant=Mac Catalyst"
           - os: macos-26
-<<<<<<< HEAD
-            xcode: latest
-            platform: "visionOS Simulator,name=Apple Vision Pro,OS=26.2"
-          - os: macos-26
-            xcode: latest
-            platform: "tvOS Simulator,name=Apple TV,OS=26.2"
-=======
             xcode: 26.1
             platform: "visionOS Simulator,name=Apple Vision Pro,OS=26.1"
           - os: macos-26
             xcode: 26.1
             platform: "tvOS Simulator,name=Apple TV,OS=26.1"
->>>>>>> 5a40fa9c
 
     runs-on: ${{ matrix.os }}
     timeout-minutes: 60
