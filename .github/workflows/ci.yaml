--- conflicted
+++ resolved
@@ -157,11 +157,8 @@
             -scheme LiveKit \
             -configuration Release \
             -destination 'platform=${{ matrix.platform }}'  \
-<<<<<<< HEAD
             APPLICATION_EXTENSION_API_ONLY=${{ matrix.extension-api-only == true && 'YES' || 'NO' }} \
-=======
             BUILD_LIBRARY_FOR_DISTRIBUTION=YES \
->>>>>>> 92e22317
             OTHER_SWIFT_FLAGS="-Xfrontend -emit-symbol-graph\
                                -Xfrontend -emit-symbol-graph-dir\
                                -Xfrontend \"${PWD}/symbol-graph\"" \
