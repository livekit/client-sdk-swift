Pod::Spec.new do |spec|
  spec.name = "LiveKitClient"
  spec.version = "2.6.1"
  spec.summary = "LiveKit Swift Client SDK. Easily build live audio or video experiences into your mobile app, game or website."
  spec.homepage = "https://github.com/livekit/client-sdk-swift"
  spec.license = {:type => "Apache 2.0", :file => "LICENSE"}
  spec.author = "LiveKit"

  spec.ios.deployment_target = "13.0"
  spec.osx.deployment_target = "10.15"

  spec.swift_versions = ["5.7"]
  spec.source = {:git => "https://github.com/livekit/client-sdk-swift.git", :tag => spec.version.to_s}

  spec.source_files = "Sources/**/*"

<<<<<<< HEAD
  spec.dependency("LiveKitWebRTC", "= 125.6422.31")
=======
  spec.dependency("LiveKitWebRTC", "= 125.6422.32")
>>>>>>> d0294781
  spec.dependency("SwiftProtobuf")
  spec.dependency("Logging", "= 1.5.4")
  spec.dependency("DequeModule", "= 1.1.4")
  spec.dependency("OrderedCollections", " = 1.1.4")

  spec.resource_bundles = {"Privacy" => ["Sources/LiveKit/PrivacyInfo.xcprivacy"]}

  xcode_output = `xcodebuild -version`.strip
  major_version = xcode_output =~ /Xcode\s+(\d+)/ ? $1.to_i : 15

  spec.pod_target_xcconfig = {
    "OTHER_SWIFT_FLAGS" => major_version >=15  ?
      "-enable-experimental-feature AccessLevelOnImport" : ""
  }
end<|MERGE_RESOLUTION|>--- conflicted
+++ resolved
@@ -14,11 +14,7 @@
 
   spec.source_files = "Sources/**/*"
 
-<<<<<<< HEAD
-  spec.dependency("LiveKitWebRTC", "= 125.6422.31")
-=======
   spec.dependency("LiveKitWebRTC", "= 125.6422.32")
->>>>>>> d0294781
   spec.dependency("SwiftProtobuf")
   spec.dependency("Logging", "= 1.5.4")
   spec.dependency("DequeModule", "= 1.1.4")
