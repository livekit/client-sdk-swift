--- conflicted
+++ resolved
@@ -16,12 +16,8 @@
 
   spec.dependency("LiveKitWebRTC", "= 125.6422.22")
   spec.dependency("SwiftProtobuf")
-<<<<<<< HEAD
   spec.dependency("Logging", "= 1.5.4")
-=======
-  spec.dependency("Logging")
   spec.dependency("DequeModule", "= 1.1.4")
->>>>>>> 0dd5a09c
 
   spec.resource_bundles = {"Privacy" => ["Sources/LiveKit/PrivacyInfo.xcprivacy"]}
 
