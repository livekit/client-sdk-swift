// swift-tools-version:5.9
// (Xcode15.0+)

import PackageDescription

let package = Package(
    name: "LiveKit",
    platforms: [
        .iOS(.v13),
        .macOS(.v10_15),
        .macCatalyst(.v14),
        .visionOS(.v1),
        .tvOS(.v17),
    ],
    products: [
        .library(
            name: "LiveKit",
            targets: ["LiveKit"]
        ),
    ],
    dependencies: [
        // LK-Prefixed Dynamic WebRTC XCFramework
<<<<<<< HEAD
        .package(url: "https://github.com/livekit/webrtc-xcframework.git", exact: "125.6422.23"),
=======
        .package(url: "https://github.com/livekit/webrtc-xcframework.git", exact: "125.6422.25"),
>>>>>>> 13f686fb
        .package(url: "https://github.com/apple/swift-protobuf.git", from: "1.26.0"),
        .package(url: "https://github.com/apple/swift-log.git", from: "1.6.2"), // 1.6.x requires Swift >=5.8
        .package(url: "https://github.com/apple/swift-collections.git", from: "1.1.0"),
        // Only used for DocC generation
        .package(url: "https://github.com/apple/swift-docc-plugin.git", from: "1.3.0"),
        // Only used for Testing
        .package(url: "https://github.com/vapor/jwt-kit.git", from: "4.13.4"),
    ],
    targets: [
        .target(
            name: "LKObjCHelpers",
            publicHeadersPath: "include"
        ),
        .target(
            name: "LiveKit",
            dependencies: [
                .product(name: "LiveKitWebRTC", package: "webrtc-xcframework"),
                .product(name: "SwiftProtobuf", package: "swift-protobuf"),
                .product(name: "DequeModule", package: "swift-collections"),
                .product(name: "Logging", package: "swift-log"),
                "LKObjCHelpers",
            ],
            resources: [
                .process("PrivacyInfo.xcprivacy"),
            ],
            swiftSettings: [
                .enableExperimentalFeature("AccessLevelOnImport"),
            ]
        ),
        .testTarget(
            name: "LiveKitTests",
            dependencies: [
                "LiveKit",
                .product(name: "JWTKit", package: "jwt-kit"),
            ]
        ),
        .testTarget(
            name: "LiveKitTestsObjC",
            dependencies: [
                "LiveKit",
                .product(name: "JWTKit", package: "jwt-kit"),
            ]
        ),
    ],
    swiftLanguageVersions: [
        .v5,
    ]
)<|MERGE_RESOLUTION|>--- conflicted
+++ resolved
@@ -20,11 +20,7 @@
     ],
     dependencies: [
         // LK-Prefixed Dynamic WebRTC XCFramework
-<<<<<<< HEAD
-        .package(url: "https://github.com/livekit/webrtc-xcframework.git", exact: "125.6422.23"),
-=======
         .package(url: "https://github.com/livekit/webrtc-xcframework.git", exact: "125.6422.25"),
->>>>>>> 13f686fb
         .package(url: "https://github.com/apple/swift-protobuf.git", from: "1.26.0"),
         .package(url: "https://github.com/apple/swift-log.git", from: "1.6.2"), // 1.6.x requires Swift >=5.8
         .package(url: "https://github.com/apple/swift-collections.git", from: "1.1.0"),
