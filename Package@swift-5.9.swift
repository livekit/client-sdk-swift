// swift-tools-version:5.9
// (Xcode15.0+)

import PackageDescription

let package = Package(
    name: "LiveKit",
    platforms: [
        .iOS(.v13),
        .macOS(.v10_15),
        .macCatalyst(.v14),
        .visionOS(.v1),
        .tvOS(.v17),
    ],
    products: [
        .library(
            name: "LiveKit",
            targets: ["LiveKit"]
        ),
    ],
    dependencies: [
        // LK-Prefixed Dynamic WebRTC XCFramework
        .package(url: "https://github.com/livekit/webrtc-xcframework.git", exact: "125.6422.22"),
        .package(url: "https://github.com/apple/swift-protobuf.git", from: "1.26.0"),
<<<<<<< HEAD
        .package(url: "https://github.com/apple/swift-log.git", from: "1.6.2"), // 1.6.x requires Swift >=5.8
=======
        .package(url: "https://github.com/apple/swift-log.git", from: "1.5.4"),
        .package(url: "https://github.com/apple/swift-collections.git", from: "1.1.0"),
>>>>>>> 0dd5a09c
        // Only used for DocC generation
        .package(url: "https://github.com/apple/swift-docc-plugin.git", from: "1.3.0"),
        // Only used for Testing
        .package(url: "https://github.com/vapor/jwt-kit.git", from: "4.13.4"),
    ],
    targets: [
        .target(
            name: "LKObjCHelpers",
            publicHeadersPath: "include"
        ),
        .target(
            name: "LiveKit",
            dependencies: [
                .product(name: "LiveKitWebRTC", package: "webrtc-xcframework"),
                .product(name: "SwiftProtobuf", package: "swift-protobuf"),
                .product(name: "DequeModule", package: "swift-collections"),
                .product(name: "Logging", package: "swift-log"),
                "LKObjCHelpers",
            ],
            resources: [
                .process("PrivacyInfo.xcprivacy"),
            ],
            swiftSettings: [
                .enableExperimentalFeature("AccessLevelOnImport"),
            ]
        ),
        .testTarget(
            name: "LiveKitTests",
            dependencies: [
                "LiveKit",
                .product(name: "JWTKit", package: "jwt-kit"),
            ]
        ),
        .testTarget(
            name: "LiveKitTestsObjC",
            dependencies: [
                "LiveKit",
                .product(name: "JWTKit", package: "jwt-kit"),
            ]
        ),
    ],
    swiftLanguageVersions: [
        .v5,
    ]
)<|MERGE_RESOLUTION|>--- conflicted
+++ resolved
@@ -22,12 +22,8 @@
         // LK-Prefixed Dynamic WebRTC XCFramework
         .package(url: "https://github.com/livekit/webrtc-xcframework.git", exact: "125.6422.22"),
         .package(url: "https://github.com/apple/swift-protobuf.git", from: "1.26.0"),
-<<<<<<< HEAD
         .package(url: "https://github.com/apple/swift-log.git", from: "1.6.2"), // 1.6.x requires Swift >=5.8
-=======
-        .package(url: "https://github.com/apple/swift-log.git", from: "1.5.4"),
         .package(url: "https://github.com/apple/swift-collections.git", from: "1.1.0"),
->>>>>>> 0dd5a09c
         // Only used for DocC generation
         .package(url: "https://github.com/apple/swift-docc-plugin.git", from: "1.3.0"),
         // Only used for Testing
