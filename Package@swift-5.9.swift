--- conflicted
+++ resolved
@@ -20,13 +20,8 @@
     ],
     dependencies: [
         // LK-Prefixed Dynamic WebRTC XCFramework
-<<<<<<< HEAD
         .package(url: "https://github.com/livekit/webrtc-xcframework.git", exact: "125.6422.29"),
-        .package(url: "https://github.com/apple/swift-protobuf.git", from: "1.26.0"),
-=======
-        .package(url: "https://github.com/livekit/webrtc-xcframework.git", exact: "125.6422.28"),
         .package(url: "https://github.com/apple/swift-protobuf.git", from: "1.29.0"),
->>>>>>> e4d21bc3
         .package(url: "https://github.com/apple/swift-log.git", from: "1.6.2"), // 1.6.x requires Swift >=5.8
         .package(url: "https://github.com/apple/swift-collections.git", from: "1.1.0"),
         // Only used for DocC generation
