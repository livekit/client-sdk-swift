--- conflicted
+++ resolved
@@ -33,12 +33,8 @@
     override private init() {}
 
     @objc(sdkVersion)
-<<<<<<< HEAD
-    public static let version = "2.10.1"
+    public static let version = "2.10.2"
     public static let ffiVersion = buildVersion()
-=======
-    public static let version = "2.10.2"
->>>>>>> 07cc5a8d
 
     fileprivate struct State {
         var logger: Logger = OSLogger()
