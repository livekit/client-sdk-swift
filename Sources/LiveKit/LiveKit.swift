--- conflicted
+++ resolved
@@ -34,12 +34,8 @@
 @objc
 public class LiveKit: NSObject {
 
-<<<<<<< HEAD
     @objc(sdkVersion)
-    public static let version = "1.0.4"
-=======
     public static let version = "1.0.5"
->>>>>>> 88a45108
 
     @available(*, deprecated, message: "Use Room.connect() instead, protocol v8 and higher do not support this method")
     public static func connect(
