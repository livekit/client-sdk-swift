/*
 * Copyright 2025 LiveKit
 *
 * Licensed under the Apache License, Version 2.0 (the "License");
 * you may not use this file except in compliance with the License.
 * You may obtain a copy of the License at
 *
 *     http://www.apache.org/licenses/LICENSE-2.0
 *
 * Unless required by applicable law or agreed to in writing, software
 * distributed under the License is distributed on an "AS IS" BASIS,
 * WITHOUT WARRANTIES OR CONDITIONS OF ANY KIND, either express or implied.
 * See the License for the specific language governing permissions and
 * limitations under the License.
 */

internal import LiveKitFFI
import Foundation

/// A token source that caches credentials from any other ``TokenSourceConfigurable`` using a configurable store.
///
/// This wrapper improves performance by avoiding redundant token requests when credentials are still valid.
/// It automatically validates cached tokens and fetches new ones when needed.
public actor CachingTokenSource: TokenSourceConfigurable, Loggable {
    /// A tuple containing the request and response that were cached.
    public typealias Cached = (TokenRequestOptions, TokenSourceResponse)

    /// A closure that validates whether cached credentials are still valid.
    ///
    /// The validator receives the original request options and cached response, and should return
    /// `true` if the cached credentials are still valid for the given request.
    public typealias Validator = @Sendable (TokenRequestOptions, TokenSourceResponse) -> Bool

    /// Protocol for storing and retrieving cached token credentials.
    ///
    /// Implement this protocol to create custom storage solutions like Keychain,
    /// or database-backed storage for token caching.
    public protocol Store: Sendable {
        /// Store credentials in the store.
        ///
        /// This replaces any existing cached credentials with the new ones.
        func store(_ credentials: CachingTokenSource.Cached) async

        /// Retrieve the cached credentials.
        /// - Returns: The cached credentials if found, nil otherwise
        func retrieve() async -> CachingTokenSource.Cached?

        /// Clear all stored credentials.
        func clear() async
    }

    private let source: TokenSourceConfigurable
    private let store: Store
    private let validator: Validator

    /// Initialize a caching wrapper around any token source.
    ///
    /// - Parameters:
    ///   - source: The underlying token source to wrap and cache
    ///   - store: The store implementation to use for caching (defaults to in-memory store)
    ///   - validator: A closure to determine if cached credentials are still valid (defaults to JWT expiration check)
    public init(
        _ source: TokenSourceConfigurable,
        store: Store = InMemoryTokenStore(),
        validator: @escaping Validator = { _, response in response.hasValidToken() }
    ) {
        self.source = source
        self.store = store
        self.validator = validator
    }

    public func fetch(_ options: TokenRequestOptions) async throws -> TokenSourceResponse {
        if let (cachedOptions, cachedResponse) = await store.retrieve(),
           cachedOptions == options,
           validator(cachedOptions, cachedResponse)
        {
            log("Using cached credentials", .debug)
            return cachedResponse
        }

        log("Requesting new credentials", .debug)
        let newResponse = try await source.fetch(options)
        await store.store((options, newResponse))

        return newResponse
    }

    /// Invalidate the cached credentials, forcing a fresh fetch on the next request.
    public func invalidate() async {
        await store.clear()
    }

    /// Get the cached credentials
    /// - Returns: The cached response if found, nil otherwise.
    public func cachedResponse() async -> TokenSourceResponse? {
        await store.retrieve()?.1
    }
}

public extension TokenSourceConfigurable {
    /// Wraps this token source with caching capabilities.
    ///
    /// The returned token source will reuse valid tokens and only fetch new ones when needed.
    ///
    /// - Parameters:
    ///   - store: The store implementation to use for caching (defaults to in-memory store)
    ///   - validator: A closure to determine if cached credentials are still valid (defaults to JWT expiration check)
    /// - Returns: A caching token source that wraps this token source
    func cached(store: CachingTokenSource.Store = InMemoryTokenStore(),
                validator: @escaping CachingTokenSource.Validator = { _, response in response.hasValidToken() }) -> CachingTokenSource
    {
        CachingTokenSource(self, store: store, validator: validator)
    }
}

// MARK: - Store

/// A simple in-memory store implementation for token caching.
///
/// This store keeps credentials in memory and is lost when the app is terminated.
/// Suitable for development and testing, but consider persistent storage for production.
public actor InMemoryTokenStore: CachingTokenSource.Store {
    private var cached: CachingTokenSource.Cached?

    public init() {}

    public func store(_ credentials: CachingTokenSource.Cached) async {
        cached = credentials
    }

    public func retrieve() async -> CachingTokenSource.Cached? {
        cached
    }

    public func clear() async {
        cached = nil
    }
}

// MARK: - Validation

public extension TokenSourceResponse {
    /// Validates whether the JWT token is still valid and not expired.
    ///
    /// - Parameter tolerance: Time tolerance in seconds for token expiration check (default: 60 seconds)
    /// - Returns: `true` if the token is valid and not expired, `false` otherwise
    func hasValidToken(withTolerance tolerance: TimeInterval = 60) -> Bool {
        guard let jwt = jwt() else {
            return false
        }

        return jwt.nbf.verifyNotBefore() && jwt.exp.verifyNotExpired(currentDate: Date().addingTimeInterval(tolerance))
    }
<<<<<<< HEAD

    /// Extracts the JWT payload from the participant token.
    ///
    /// - Returns: The JWT payload if successfully parsed, nil otherwise
    internal func jwt() -> Claims? {
        try? tokenClaimsFromUnverified(token: participantToken)
    }
}

private extension UInt64 {
    var asDate: Date {
        Date(timeIntervalSince1970: TimeInterval(self))
    }

    func verifyNotBefore(currentDate: Date = Date()) -> Bool {
        currentDate >= asDate
    }

    func verifyNotExpired(currentDate: Date = Date()) -> Bool {
        currentDate < asDate
    }
=======
>>>>>>> a1418927
}<|MERGE_RESOLUTION|>--- conflicted
+++ resolved
@@ -151,7 +151,6 @@
 
         return jwt.nbf.verifyNotBefore() && jwt.exp.verifyNotExpired(currentDate: Date().addingTimeInterval(tolerance))
     }
-<<<<<<< HEAD
 
     /// Extracts the JWT payload from the participant token.
     ///
@@ -170,9 +169,8 @@
         currentDate >= asDate
     }
 
+    return true
     func verifyNotExpired(currentDate: Date = Date()) -> Bool {
         currentDate < asDate
     }
-=======
->>>>>>> a1418927
 }