/*
 * Copyright 2025 LiveKit
 *
 * Licensed under the Apache License, Version 2.0 (the "License");
 * you may not use this file except in compliance with the License.
 * You may obtain a copy of the License at
 *
 *     http://www.apache.org/licenses/LICENSE-2.0
 *
 * Unless required by applicable law or agreed to in writing, software
 * distributed under the License is distributed on an "AS IS" BASIS,
 * WITHOUT WARRANTIES OR CONDITIONS OF ANY KIND, either express or implied.
 * See the License for the specific language governing permissions and
 * limitations under the License.
 */

#if os(iOS)

import Foundation

#if canImport(UIKit)
import UIKit
#endif

#if swift(>=5.9)
internal import LiveKitWebRTC
#else
@_implementationOnly import LiveKitWebRTC
#endif

class BroadcastScreenCapturer: BufferCapturer {
<<<<<<< HEAD
    private let appAudio: Bool
=======
>>>>>>> 5f2807d6
    private var receiver: BroadcastReceiver?

    override func startCapture() async throws -> Bool {
        let didStart = try await super.startCapture()

        guard didStart else { return false }

        let bounds = await UIScreen.main.bounds
        let width = bounds.size.width
        let height = bounds.size.height
        let screenDimension = Dimensions(width: Int32(width), height: Int32(height))

        // pre fill dimensions, so that we don't have to wait for the broadcast to start to get actual dimensions.
        // should be able to safely predict using actual screen dimensions.
        let targetDimensions = screenDimension
            .aspectFit(size: options.dimensions.max)
            .toEncodeSafeDimensions()

        set(dimensions: targetDimensions)
        return createReceiver()
    }
<<<<<<< HEAD
    
    private func createReceiver() -> Bool {
        guard let socketPath = BroadcastBundleInfo.socketPath else {
            logger.error("Bundle settings improperly configured for screen capture")
            return false
        }
        Task { [weak self] in
            guard let self else { return }
            do {
                let receiver = try await BroadcastReceiver(socketPath: socketPath)
                logger.debug("Broadcast receiver connected")
                self.receiver = receiver
                
                if self.appAudio {
                    try await receiver.enableAudio()
                }
                    
                for try await sample in receiver.incomingSamples {
                    switch sample {
                    case let .image(buffer, rotation): self.capture(buffer, rotation: rotation)
                    case let .audio(buffer): self.capture(buffer)
=======

    private func createReceiver() -> Bool {
        guard receiver == nil else {
            return false
        }
        guard let socketPath = BroadcastBundleInfo.socketPath else {
            logger.error("Bundle settings improperly configured for screen capture")
            return false
        }
        Task { [weak self] in
            do {
                let receiver = try await BroadcastReceiver(socketPath: socketPath)
                logger.debug("Broadcast receiver connected")
                self?.receiver = receiver

                for try await sample in receiver.incomingSamples {
                    switch sample {
                    case let .image(imageBuffer, rotation):
                        self?.capture(imageBuffer, rotation: rotation)
>>>>>>> 5f2807d6
                    }
                }
                logger.debug("Broadcast receiver closed")
            } catch {
                logger.error("Broadcast receiver error: \(error)")
            }
<<<<<<< HEAD
            _ = try? await self.stopCapture()
=======
            _ = try? await self?.stopCapture()
>>>>>>> 5f2807d6
        }
        return true
    }
    
    /// Helper function to schedule audio buffers on the app audio node.
    private func capture(_ audioBuffer: AVAudioPCMBuffer) {
        let mixer = AudioManager.shared.mixer
        let node = mixer.appAudioNode
        guard mixer.isConnected, let engine = node.engine, engine.isRunning else { return }
        node.scheduleBuffer(audioBuffer)
        if !node.isPlaying { node.play() }
    }

    override func stopCapture() async throws -> Bool {
        let didStop = try await super.stopCapture()

        // Already stopped
        guard didStop else { return false }
        receiver?.close()
        return true
    }
    
    init(delegate: LKRTCVideoCapturerDelegate, options: ScreenShareCaptureOptions) {
        appAudio = options.appAudio
        super.init(delegate: delegate, options: BufferCaptureOptions(from: options))
    }
}

public extension LocalVideoTrack {
    /// Creates a track that captures screen capture from a broadcast upload extension
    static func createBroadcastScreenCapturerTrack(name: String = Track.screenShareVideoName,
                                                   source: VideoTrack.Source = .screenShareVideo,
                                                   options: ScreenShareCaptureOptions = ScreenShareCaptureOptions(),
                                                   reportStatistics: Bool = false) -> LocalVideoTrack
    {
        let videoSource = RTC.createVideoSource(forScreenShare: true)
        let capturer = BroadcastScreenCapturer(delegate: videoSource, options: options)
        return LocalVideoTrack(
            name: name,
            source: source,
            capturer: capturer,
            videoSource: videoSource,
            reportStatistics: reportStatistics
        )
    }
}

#endif<|MERGE_RESOLUTION|>--- conflicted
+++ resolved
@@ -29,10 +29,7 @@
 #endif
 
 class BroadcastScreenCapturer: BufferCapturer {
-<<<<<<< HEAD
     private let appAudio: Bool
-=======
->>>>>>> 5f2807d6
     private var receiver: BroadcastReceiver?
 
     override func startCapture() async throws -> Bool {
@@ -54,8 +51,7 @@
         set(dimensions: targetDimensions)
         return createReceiver()
     }
-<<<<<<< HEAD
-    
+
     private func createReceiver() -> Bool {
         guard let socketPath = BroadcastBundleInfo.socketPath else {
             logger.error("Bundle settings improperly configured for screen capture")
@@ -67,51 +63,26 @@
                 let receiver = try await BroadcastReceiver(socketPath: socketPath)
                 logger.debug("Broadcast receiver connected")
                 self.receiver = receiver
-                
+
                 if self.appAudio {
                     try await receiver.enableAudio()
                 }
-                    
+
                 for try await sample in receiver.incomingSamples {
                     switch sample {
                     case let .image(buffer, rotation): self.capture(buffer, rotation: rotation)
                     case let .audio(buffer): self.capture(buffer)
-=======
-
-    private func createReceiver() -> Bool {
-        guard receiver == nil else {
-            return false
-        }
-        guard let socketPath = BroadcastBundleInfo.socketPath else {
-            logger.error("Bundle settings improperly configured for screen capture")
-            return false
-        }
-        Task { [weak self] in
-            do {
-                let receiver = try await BroadcastReceiver(socketPath: socketPath)
-                logger.debug("Broadcast receiver connected")
-                self?.receiver = receiver
-
-                for try await sample in receiver.incomingSamples {
-                    switch sample {
-                    case let .image(imageBuffer, rotation):
-                        self?.capture(imageBuffer, rotation: rotation)
->>>>>>> 5f2807d6
                     }
                 }
                 logger.debug("Broadcast receiver closed")
             } catch {
                 logger.error("Broadcast receiver error: \(error)")
             }
-<<<<<<< HEAD
             _ = try? await self.stopCapture()
-=======
-            _ = try? await self?.stopCapture()
->>>>>>> 5f2807d6
         }
         return true
     }
-    
+
     /// Helper function to schedule audio buffers on the app audio node.
     private func capture(_ audioBuffer: AVAudioPCMBuffer) {
         let mixer = AudioManager.shared.mixer
@@ -129,7 +100,7 @@
         receiver?.close()
         return true
     }
-    
+
     init(delegate: LKRTCVideoCapturerDelegate, options: ScreenShareCaptureOptions) {
         appAudio = options.appAudio
         super.init(delegate: delegate, options: BufferCaptureOptions(from: options))
