import Foundation
import WebRTC

public class AudioTrack: Track {

    public enum TracksState {
        case none
        case localOnly
        case remoteOnly
        case localAndRemote
    }

    public private(set) var sinks: [AudioSink]?
    public var audioTrack: RTCAudioTrack {
        get { return mediaTrack as! RTCAudioTrack }
    }

    private static var localTracksCount = 0 {
        didSet { recomputeTracksState() }
    }

    private static var remoteTracksCount = 0 {
        didSet { recomputeTracksState() }
    }

    internal static var tracksState: TracksState = .none {
        didSet {
            guard oldValue != tracksState else { return }
<<<<<<< HEAD
            AudioTrack.shouldConfigureAudioSession()
=======
            LiveKit.onShouldConfigureAudioSession(tracksState, oldValue)
>>>>>>> 5b969ef1
        }
    }

    init(rtcTrack: RTCAudioTrack, name: String) {
        super.init(name: name, kind: .audio, track: rtcTrack)
    }

    // MARK: - Public Methods

    public func addSink(_ sink: AudioSink) {
        sinks?.append(sink)
    }

    public func removeSink(_ sink: AudioSink) {
        sinks?.removeAll(where: { s -> Bool in
            (sink as AnyObject) === (s as AnyObject)
        })
    }

    // MARK: - Internal Methods

    internal override func stateUpdated() {
        super.stateUpdated()
        let delta = state == .started ? 1 : -1
        if self is LocalAudioTrack {
            AudioTrack.localTracksCount += delta
        } else {
            AudioTrack.remoteTracksCount += delta
        }
    }
}

// MARK: - Audio Session Configuration related

extension AudioTrack {

    internal static func recomputeTracksState() {
        if localTracksCount > 0 && remoteTracksCount == 0 {
            tracksState = .localOnly
        } else if localTracksCount == 0 && remoteTracksCount > 0 {
            tracksState = .remoteOnly
        } else if localTracksCount > 0 && remoteTracksCount > 0 {
            tracksState = .localAndRemote
        } else {
            tracksState = .none
        }
    }
<<<<<<< HEAD

    internal static func shouldConfigureAudioSession() {
        let config = RTCAudioSessionConfiguration.webRTC()
        guard LiveKit.onConfigureAudioSession(tracksState, config) else {
            return
        }
        logger.debug("configuring audio session category \(config.category), mode \(config.mode)")
        let audioSession = RTCAudioSession.sharedInstance()
        audioSession.lockForConfiguration()
        defer { audioSession.unlockForConfiguration() }
        do {
            try audioSession.setConfiguration(config, active: true)
        } catch let error {
            logger.error("Failed to configure audio session \(error)")
        }
    }
=======
>>>>>>> 5b969ef1
}<|MERGE_RESOLUTION|>--- conflicted
+++ resolved
@@ -26,11 +26,7 @@
     internal static var tracksState: TracksState = .none {
         didSet {
             guard oldValue != tracksState else { return }
-<<<<<<< HEAD
-            AudioTrack.shouldConfigureAudioSession()
-=======
             LiveKit.onShouldConfigureAudioSession(tracksState, oldValue)
->>>>>>> 5b969ef1
         }
     }
 
@@ -78,23 +74,4 @@
             tracksState = .none
         }
     }
-<<<<<<< HEAD
-
-    internal static func shouldConfigureAudioSession() {
-        let config = RTCAudioSessionConfiguration.webRTC()
-        guard LiveKit.onConfigureAudioSession(tracksState, config) else {
-            return
-        }
-        logger.debug("configuring audio session category \(config.category), mode \(config.mode)")
-        let audioSession = RTCAudioSession.sharedInstance()
-        audioSession.lockForConfiguration()
-        defer { audioSession.unlockForConfiguration() }
-        do {
-            try audioSession.setConfiguration(config, active: true)
-        } catch let error {
-            logger.error("Failed to configure audio session \(error)")
-        }
-    }
-=======
->>>>>>> 5b969ef1
 }