/*
 * Copyright 2025 LiveKit
 *
 * Licensed under the Apache License, Version 2.0 (the "License");
 * you may not use this file except in compliance with the License.
 * You may obtain a copy of the License at
 *
 *     http://www.apache.org/licenses/LICENSE-2.0
 *
 * Unless required by applicable law or agreed to in writing, software
 * distributed under the License is distributed on an "AS IS" BASIS,
 * WITHOUT WARRANTIES OR CONDITIONS OF ANY KIND, either express or implied.
 * See the License for the specific language governing permissions and
 * limitations under the License.
 */

import Foundation

internal import LiveKitWebRTC

public enum LiveKitErrorType: Int, Sendable {
    case unknown = 0
    case cancelled = 100
    case timedOut = 101
    case failedToParseUrl = 102
    case failedToConvertData = 103
    case invalidState = 104
    case invalidParameter = 105

    case webRTC = 201

    case network // Network issue

    // Server
    case duplicateIdentity = 500
    case serverShutdown = 501
    case participantRemoved = 502
    case roomDeleted = 503
    case stateMismatch = 504
    case joinFailure = 505
    case insufficientPermissions = 506

    //
    case serverPingTimedOut = 601

    // Device related
    case deviceNotFound = 701
    case captureFormatNotFound = 702
    case unableToResolveFPSRange = 703
    case capturerDimensionsNotResolved = 704
    case deviceAccessDenied = 705

<<<<<<< HEAD
    // LiveKit Cloud
    case onlyForCloud = 901
    case regionUrlProvider = 902
=======
    // Audio
    case audioEngine = 801
    case audioSession = 802

    case codecNotSupported = 901
>>>>>>> d0eba94d
}

extension LiveKitErrorType: CustomStringConvertible {
    public var description: String {
        switch self {
        case .cancelled:
            "Cancelled"
        case .timedOut:
            "Timed out"
        case .failedToParseUrl:
            "Failed to parse URL"
        case .failedToConvertData:
            "Failed to convert data"
        case .invalidState:
            "Invalid state"
        case .invalidParameter:
            "Invalid parameter"
        case .webRTC:
            "WebRTC error"
        case .network:
            "Network error"
        case .duplicateIdentity:
            "Duplicate Participant identity"
        case .serverShutdown:
            "Server shutdown"
        case .participantRemoved:
            "Participant removed"
        case .roomDeleted:
            "Room deleted"
        case .stateMismatch:
            "Server state mismatch"
        case .joinFailure:
            "Server join failure"
        case .serverPingTimedOut:
            "Server ping timed out"
        case .deviceNotFound:
            "Device not found"
        case .captureFormatNotFound:
            "Capture format not found"
        case .unableToResolveFPSRange:
            "Unable to resolve FPS range"
        case .capturerDimensionsNotResolved:
            "Capturer dimensions not resolved"
        case .audioEngine:
            "Audio Engine Error"
        case .audioSession:
            "Audio Session Error"
        default: "Unknown"
        }
    }
}

@objc
public class LiveKitError: NSError, @unchecked Sendable {
    public let type: LiveKitErrorType
    public let message: String?
    public let underlyingError: Error?

    override public var underlyingErrors: [Error] {
        [underlyingError].compactMap { $0 }
    }

    public init(_ type: LiveKitErrorType,
                message: String? = nil,
                internalError: Error? = nil)
    {
        func _computeDescription() -> String {
            if let message {
                return "\(String(describing: type))(\(message))"
            }
            return String(describing: type)
        }

        self.type = type
        self.message = message
        underlyingError = internalError
        super.init(domain: "io.livekit.swift-sdk",
                   code: type.rawValue,
                   userInfo: [NSLocalizedDescriptionKey: _computeDescription()])
    }

    @available(*, unavailable)
    required init?(coder _: NSCoder) {
        fatalError("init(coder:) has not been implemented")
    }
}

extension LiveKitError {
    static func from(error: Error?) -> LiveKitError? {
        guard let error else { return nil }
        if let error = error as? LiveKitError {
            return error
        }

        if error is CancellationError {
            return LiveKitError(.cancelled)
        }

        // TODO: Identify more network error types
        logger.log("Uncategorized error for: \(String(describing: error))", type: LiveKitError.self)
        return LiveKitError(.unknown)
    }

    static func from(reason: Livekit_DisconnectReason) -> LiveKitError {
        LiveKitError(reason.toLKType())
    }
}

extension Livekit_DisconnectReason {
    func toLKType() -> LiveKitErrorType {
        switch self {
        case .clientInitiated: .cancelled
        case .duplicateIdentity: .duplicateIdentity
        case .serverShutdown: .serverShutdown
        case .participantRemoved: .participantRemoved
        case .roomDeleted: .roomDeleted
        case .stateMismatch: .stateMismatch
        case .joinFailure: .joinFailure
        default: .unknown
        }
    }
}

// MARK: - LocalizedError

// Conform to LocalizedError for convenience with SwiftUI etc.
extension LiveKitError: LocalizedError {
    public var errorDescription: String? {
        // Simply return description for now
        description
    }
}<|MERGE_RESOLUTION|>--- conflicted
+++ resolved
@@ -50,17 +50,15 @@
     case capturerDimensionsNotResolved = 704
     case deviceAccessDenied = 705
 
-<<<<<<< HEAD
     // LiveKit Cloud
     case onlyForCloud = 901
     case regionUrlProvider = 902
-=======
+
     // Audio
     case audioEngine = 801
     case audioSession = 802
 
     case codecNotSupported = 901
->>>>>>> d0eba94d
 }
 
 extension LiveKitErrorType: CustomStringConvertible {
