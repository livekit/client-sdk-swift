--- conflicted
+++ resolved
@@ -57,15 +57,14 @@
 
     case codecNotSupported = 901
 
-<<<<<<< HEAD
     // LiveKit Cloud
-    case onlyForCloud = 1001
-    case regionUrlProvider = 1002
-=======
     // Encryption
     case encryptionFailed = 1001
     case decryptionFailed = 1002
->>>>>>> 07cc5a8d
+
+    // LiveKit Cloud
+    case onlyForCloud = 1101
+    case regionUrlProvider = 1102
 }
 
 extension LiveKitErrorType: CustomStringConvertible {
@@ -121,6 +120,10 @@
             "Encryption failed"
         case .decryptionFailed:
             "Decryption failed"
+        case .onlyForCloud:
+            "Only for LiveKit Cloud"
+        case .regionUrlProvider:
+            "Region URL provider error"
         default: "Unknown"
         }
     }
