/*
 * Copyright 2024 LiveKit
 *
 * Licensed under the Apache License, Version 2.0 (the "License");
 * you may not use this file except in compliance with the License.
 * You may obtain a copy of the License at
 *
 *     http://www.apache.org/licenses/LICENSE-2.0
 *
 * Unless required by applicable law or agreed to in writing, software
 * distributed under the License is distributed on an "AS IS" BASIS,
 * WITHOUT WARRANTIES OR CONDITIONS OF ANY KIND, either express or implied.
 * See the License for the specific language governing permissions and
 * limitations under the License.
 */

import Foundation

#if canImport(Network)
import Network
#endif

@objc
public class Room: NSObject, ObservableObject, Loggable {
    // MARK: - MulticastDelegate

    public let delegates = MulticastDelegate<RoomDelegate>(label: "RoomDelegate")

    // MARK: - Public

    @objc
    /// Server assigned id of the Room.
    public var sid: Sid? { _state.sid }

    /// Server assigned id of the Room. *async* version of ``Room/sid``.
    @objc
    public func sid() async throws -> Sid {
        try await _sidCompleter.wait()
    }

    @objc
    public var name: String? { _state.name }

    /// Room's metadata.
    @objc
    public var metadata: String? { _state.metadata }

    @objc
    public var serverVersion: String? { _state.serverInfo?.version.nilIfEmpty }

    /// Region code the client is currently connected to.
    @objc
    public var serverRegion: String? { _state.serverInfo?.region.nilIfEmpty }

    /// Region code the client is currently connected to.
    @objc
    public var serverNodeId: String? { _state.serverInfo?.nodeID.nilIfEmpty }

    @objc
    public var remoteParticipants: [Participant.Identity: RemoteParticipant] { _state.remoteParticipants }

    @objc
    public var activeSpeakers: [Participant] { _state.activeSpeakers }

    /// If the current room has a participant with `recorder:true` in its JWT grant.
    @objc
    public var isRecording: Bool { _state.isRecording }

    @objc
    public var maxParticipants: Int { _state.maxParticipants }

    @objc
    public var participantCount: Int { _state.numParticipants }

    @objc
    public var publishersCount: Int { _state.numPublishers }

    // expose engine's vars
    @objc
    public var url: String? { _state.url }

    @objc
    public var token: String? { _state.token }

    /// Current ``ConnectionState`` of the ``Room``.
    @objc
    public var connectionState: ConnectionState { _state.connectionState }

    @objc
    public var disconnectError: LiveKitError? { _state.disconnectError }

    public var connectStopwatch: Stopwatch { _state.connectStopwatch }

    // MARK: - Internal

    public var e2eeManager: E2EEManager?

    @objc
    public lazy var localParticipant: LocalParticipant = .init(room: self)

    let primaryTransportConnectedCompleter = AsyncCompleter<Void>(label: "Primary transport connect", defaultTimeout: .defaultTransportState)
    let publisherTransportConnectedCompleter = AsyncCompleter<Void>(label: "Publisher transport connect", defaultTimeout: .defaultTransportState)

    let signalClient = SignalClient()
    var publisher: Transport?
    var subscriber: Transport?
    var subscriberPrimary: Bool = false

    // MARK: - DataChannels

    lazy var subscriberDataChannel: DataChannelPairActor = .init(onDataPacket: { [weak self] dataPacket in
        guard let self else { return }
        switch dataPacket.value {
        case let .speaker(update): self.engine(self, didUpdateSpeakers: update.speakers)
        case let .user(userPacket): self.engine(self, didReceiveUserPacket: userPacket)
        default: return
        }
    })

    let publisherDataChannel = DataChannelPairActor()

    var _blockProcessQueue = DispatchQueue(label: "LiveKitSDK.engine.pendingBlocks",
                                           qos: .default)

    var _queuedBlocks = [ConditionalExecutionEntry]()

    struct State: Equatable {
        var options: RoomOptions

        var sid: Sid?
        var name: String?
        var metadata: String?

        var remoteParticipants = [Participant.Identity: RemoteParticipant]()
        var activeSpeakers = [Participant]()

        var isRecording: Bool = false

        var maxParticipants: Int = 0
        var numParticipants: Int = 0
        var numPublishers: Int = 0

        var serverInfo: Livekit_ServerInfo?

        // Engine
        var connectOptions: ConnectOptions
        var url: String?
        var token: String?
        // preferred reconnect mode which will be used only for next attempt
        var nextReconnectMode: ReconnectMode?
        var isReconnectingWithMode: ReconnectMode?
        var connectionState: ConnectionState = .disconnected
        var disconnectError: LiveKitError?
        var connectStopwatch = Stopwatch(label: "connect")
        var hasPublished: Bool = false

        @discardableResult
        mutating func updateRemoteParticipant(info: Livekit_ParticipantInfo, room: Room) -> RemoteParticipant {
            let identity = Participant.Identity(from: info.identity)
            // Check if RemoteParticipant with same identity exists...
            if let participant = remoteParticipants[identity] { return participant }
            // Create new RemoteParticipant...
            let participant = RemoteParticipant(info: info, room: room)
            remoteParticipants[identity] = participant
            return participant
        }

        // Find RemoteParticipant by Sid
        func remoteParticipant(forSid sid: Participant.Sid) -> RemoteParticipant? {
            remoteParticipants.values.first(where: { $0.sid == sid })
        }
    }

    var _state: StateSync<State>

    private let _sidCompleter = AsyncCompleter<Sid>(label: "sid", defaultTimeout: .resolveSid)

    // MARK: Objective-C Support

    @objc
    override public convenience init() {
        self.init(delegate: nil,
                  connectOptions: ConnectOptions(),
                  roomOptions: RoomOptions())
    }

    @objc
    public init(delegate: RoomDelegate? = nil,
                connectOptions: ConnectOptions? = nil,
                roomOptions: RoomOptions? = nil)
    {
        DeviceManager.prepare()

        _state = StateSync(State(options: roomOptions ?? RoomOptions(),
                                 connectOptions: connectOptions ?? ConnectOptions()))

        super.init()
        // log sdk & os versions
        log("sdk: \(LiveKitSDK.version), os: \(String(describing: Utils.os()))(\(Utils.osVersionString())), modelId: \(String(describing: Utils.modelIdentifier() ?? "unknown"))")

        signalClient._delegate.set(delegate: self)

        log()

        if let delegate {
            log("delegate: \(String(describing: delegate))")
            delegates.add(delegate: delegate)
        }

        // listen to app states
        AppStateListener.shared.add(delegate: self)

        // trigger events when state mutates
        _state.onDidMutate = { [weak self] newState, oldState in

            guard let self else { return }

            // sid updated
            if let sid = newState.sid, sid != oldState.sid {
                // Resolve sid
                self._sidCompleter.resume(returning: sid)
            }

            if case .connected = newState.connectionState {
                // metadata updated
                if let metadata = newState.metadata, metadata != oldState.metadata,
                   // don't notify if empty string (first time only)
                   oldState.metadata == nil ? !metadata.isEmpty : true
                {
                    self.delegates.notify(label: { "room.didUpdate metadata: \(metadata)" }) {
                        $0.room?(self, didUpdateMetadata: metadata)
                    }
                }

                // isRecording updated
                if newState.isRecording != oldState.isRecording {
                    self.delegates.notify(label: { "room.didUpdate isRecording: \(newState.isRecording)" }) {
                        $0.room?(self, didUpdateIsRecording: newState.isRecording)
                    }
                }
            }

            if newState.connectionState == .reconnecting, newState.isReconnectingWithMode == nil {
                self.log("reconnectMode should not be .none", .error)
            }

            if (newState.connectionState != oldState.connectionState) || (newState.isReconnectingWithMode != oldState.isReconnectingWithMode) {
                self.log("connectionState: \(oldState.connectionState) -> \(newState.connectionState), reconnectMode: \(String(describing: newState.isReconnectingWithMode))")
            }

            self.engine(self, didMutateState: newState, oldState: oldState)

            // execution control
            self._blockProcessQueue.async { [weak self] in
                guard let self, !self._queuedBlocks.isEmpty else { return }

                self.log("[execution control] processing pending entries (\(self._queuedBlocks.count))...")

                self._queuedBlocks.removeAll { entry in
                    // return and remove this entry if matches remove condition
                    guard !entry.removeCondition(newState, oldState) else { return true }
                    // return but don't remove this entry if doesn't match execute condition
                    guard entry.executeCondition(newState, oldState) else { return false }

                    self.log("[execution control] condition matching block...")
                    entry.block()
                    // remove this entry
                    return true
                }
            }

            // Notify Room when state mutates
            Task.detached { @MainActor in
                self.objectWillChange.send()
            }
        }
    }

    deinit {
        log(nil, .trace)
    }

    @objc
    public func connect(url: String,
                        token: String,
                        connectOptions: ConnectOptions? = nil,
                        roomOptions: RoomOptions? = nil) async throws
    {
        log("connecting to room...", .info)

        var state = _state.copy()

        // update options if specified
        if let roomOptions, roomOptions != state.options {
            state = _state.mutate {
                $0.options = roomOptions
                return $0
            }
        }

        // update options if specified
        if let connectOptions, connectOptions != _state.connectOptions {
            _state.mutate { $0.connectOptions = connectOptions }
        }

        // enable E2EE
        if let e2eeOptions = state.options.e2eeOptions {
            e2eeManager = E2EEManager(e2eeOptions: e2eeOptions)
            e2eeManager!.setup(room: self)
        }

        try await cleanUp()

        try Task.checkCancellation()

        _state.mutate { $0.connectionState = .connecting }

        do {
            try await fullConnectSequence(url, token)

            // Connect sequence successful
            log("Connect sequence completed")

            // Final check if cancelled, don't fire connected events
            try Task.checkCancellation()

            // update internal vars (only if connect succeeded)
            _state.mutate {
                $0.url = url
                $0.token = token
                $0.connectionState = .connected
            }

        } catch {
            await cleanUp(withError: error)
            // Re-throw error
            throw error
        }

        log("Connected to \(String(describing: self))", .info)
    }

    @objc
    public func disconnect() async {
        // Return if already disconnected state
        if case .disconnected = connectionState { return }

        do {
            try await signalClient.sendLeave()
        } catch {
            log("Failed to send leave with error: \(error)")
        }

        await cleanUp()
    }
}

// MARK: - Internal

extension Room {
    // Resets state of Room
    func cleanUp(withError disconnectError: Error? = nil,
                 isFullReconnect: Bool = false) async
    {
        log("withError: \(String(describing: disconnectError))")

        // Start Engine cleanUp sequence

        _state.mutate {
            // if isFullReconnect, keep connection related states
            $0 = isFullReconnect ? State(
                options: $0.options,
                connectOptions: $0.connectOptions,
                url: $0.url,
                token: $0.token,
                nextReconnectMode: $0.nextReconnectMode,
                isReconnectingWithMode: $0.isReconnectingWithMode,
                connectionState: $0.connectionState
            ) : State(
                options: $0.options,
                connectOptions: $0.connectOptions,
                connectionState: .disconnected,
                disconnectError: LiveKitError.from(error: disconnectError)
            )
        }

        primaryTransportConnectedCompleter.reset()
        publisherTransportConnectedCompleter.reset()

        await signalClient.cleanUp(withError: disconnectError)
        await cleanUpRTC()
        await cleanUpParticipants(isFullReconnect: isFullReconnect)

        // Cleanup for E2EE
        if let e2eeManager {
            e2eeManager.cleanUp()
        }

        // Reset state
        _state.mutate { $0 = State(options: $0.options, connectOptions: $0.connectOptions) }

        // Reset completers
        _sidCompleter.reset()
    }
}

// MARK: - Internal

extension Room {
    func cleanUpParticipants(isFullReconnect: Bool = false, notify _notify: Bool = true) async {
        log("notify: \(_notify)")

        // Stop all local & remote tracks
        var allParticipants: [Participant] = Array(_state.remoteParticipants.values)
        if !isFullReconnect {
            allParticipants.append(localParticipant)
        }

        // Clean up Participants concurrently
        await withTaskGroup(of: Void.self) { group in
            for participant in allParticipants {
                group.addTask {
                    await participant.cleanUp(notify: _notify)
                }
            }

            await group.waitForAll()
        }

        _state.mutate {
            $0.remoteParticipants = [:]
        }
    }

    func _onParticipantDidDisconnect(identity: Participant.Identity) async throws {
        guard let participant = _state.mutate({ $0.remoteParticipants.removeValue(forKey: identity) }) else {
            throw LiveKitError(.invalidState, message: "Participant not found for \(identity)")
        }

        await participant.cleanUp(notify: true)
    }
}

// MARK: - Session Migration

extension Room {
    func resetTrackSettings() {
        log("resetting track settings...")

        // create an array of RemoteTrackPublication
        let remoteTrackPublications = _state.remoteParticipants.values.map {
            $0._state.trackPublications.values.compactMap { $0 as? RemoteTrackPublication }
        }.joined()

        // reset track settings for all RemoteTrackPublication
        for publication in remoteTrackPublications {
            publication.resetTrackSettings()
        }
    }
}

// MARK: - AppStateDelegate

extension Room: AppStateDelegate {
    func appDidEnterBackground() {
        guard _state.options.suspendLocalVideoTracksInBackground else { return }

        let cameraVideoTracks = localParticipant.localVideoTracks.filter { $0.source == .camera }

        guard !cameraVideoTracks.isEmpty else { return }

        Task.detached {
            for cameraVideoTrack in cameraVideoTracks {
                do {
                    try await cameraVideoTrack.suspend()
                } catch {
                    self.log("Failed to suspend video track with error: \(error)")
                }
            }
        }
    }

    func appWillEnterForeground() {
        let cameraVideoTracks = localParticipant.localVideoTracks.filter { $0.source == .camera }

        guard !cameraVideoTracks.isEmpty else { return }

        Task.detached {
            for cameraVideoTrack in cameraVideoTracks {
                do {
                    try await cameraVideoTrack.resume()
                } catch {
                    self.log("Failed to resumed video track with error: \(error)")
                }
            }
        }
    }

    func appWillTerminate() {
        // attempt to disconnect if already connected.
        // this is not guranteed since there is no reliable way to detect app termination.
        Task.detached {
            await self.disconnect()
        }
    }
<<<<<<< HEAD
=======
}

// MARK: - Devices

public extension Room {
    /// Set this to true to bypass initialization of voice processing.
    /// Must be set before RTCPeerConnectionFactory gets initialized.
    @objc
    static var bypassVoiceProcessing: Bool {
        get { RTC.bypassVoiceProcessing }
        set { RTC.bypassVoiceProcessing = newValue }
    }
>>>>>>> bc4f9e7e
}<|MERGE_RESOLUTION|>--- conflicted
+++ resolved
@@ -503,8 +503,6 @@
             await self.disconnect()
         }
     }
-<<<<<<< HEAD
-=======
 }
 
 // MARK: - Devices
@@ -517,5 +515,4 @@
         get { RTC.bypassVoiceProcessing }
         set { RTC.bypassVoiceProcessing = newValue }
     }
->>>>>>> bc4f9e7e
 }