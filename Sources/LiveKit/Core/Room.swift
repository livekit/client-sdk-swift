--- conflicted
+++ resolved
@@ -105,22 +105,8 @@
 
     // MARK: - DataChannels
 
-<<<<<<< HEAD
-    lazy var subscriberDataChannel: DataChannelPairActor = .init(onDataPacket: { [weak self] dataPacket in
-        guard let self else { return }
-        switch dataPacket.value {
-        case let .speaker(update): self.engine(self, didUpdateSpeakers: update.speakers)
-        case let .user(userPacket): self.engine(self, didReceiveUserPacket: userPacket)
-        case let .transcription(packet): self.room(didReceiveTranscriptionPacket: packet)
-        default: return
-        }
-    })
-
-    let publisherDataChannel = DataChannelPairActor()
-=======
     lazy var subscriberDataChannel = DataChannelPair(delegate: self)
     lazy var publisherDataChannel = DataChannelPair(delegate: self)
->>>>>>> ec980535
 
     var _blockProcessQueue = DispatchQueue(label: "LiveKitSDK.engine.pendingBlocks",
                                            qos: .default)
