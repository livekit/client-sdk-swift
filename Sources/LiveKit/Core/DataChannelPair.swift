--- conflicted
+++ resolved
@@ -226,7 +226,6 @@
         buffer.rtcAmount -= newAmount
     }
 
-<<<<<<< HEAD
     private func retry(
         buffer: inout RetryBuffer,
         from lastSeq: UInt32
@@ -244,14 +243,9 @@
 
     // MARK: - Init
 
-    public init(delegate: DataChannelDelegate? = nil,
-                lossyChannel: LKRTCDataChannel? = nil,
-                reliableChannel: LKRTCDataChannel? = nil)
-=======
     init(delegate: DataChannelDelegate? = nil,
          lossyChannel: LKRTCDataChannel? = nil,
          reliableChannel: LKRTCDataChannel? = nil)
->>>>>>> 692054db
     {
         _state = StateSync(State(lossy: lossyChannel,
                                  reliable: reliableChannel))
@@ -311,25 +305,17 @@
         openCompleter.reset()
     }
 
-<<<<<<< HEAD
     // MARK: - Send
 
-    public func send(userPacket: Livekit_UserPacket, kind: Livekit_DataPacket.Kind) async throws {
-=======
     func send(userPacket: Livekit_UserPacket, kind: Livekit_DataPacket.Kind) async throws {
->>>>>>> 692054db
         try await send(dataPacket: .with {
             $0.kind = kind // TODO: field is deprecated
             $0.user = userPacket
         })
     }
 
-<<<<<<< HEAD
-    public func send(dataPacket packet: Livekit_DataPacket) async throws {
+    func send(dataPacket packet: Livekit_DataPacket) async throws {
         let packet = withSequence(packet)
-=======
-    func send(dataPacket packet: Livekit_DataPacket) async throws {
->>>>>>> 692054db
         let serializedData = try packet.serializedData()
         let rtcData = RTC.createDataBuffer(data: serializedData)
 
@@ -347,7 +333,6 @@
         }
     }
 
-<<<<<<< HEAD
     private func withSequence(_ packet: Livekit_DataPacket) -> Livekit_DataPacket {
         guard packet.kind == .reliable, packet.sequence == 0 else { return packet }
         var packet = packet
@@ -358,23 +343,20 @@
         return packet
     }
 
-    public func retryReliable(lastSequence: UInt32) {
+    func retryReliable(lastSequence: UInt32) {
         let event = ChannelEvent(channelKind: .reliable, detail: .retryRequested(lastSequence))
         _state.eventContinuation?.yield(event)
     }
 
     // MARK: - Sync state
 
-    public func infos() -> [Livekit_DataChannelInfo] {
-=======
     func infos() -> [Livekit_DataChannelInfo] {
->>>>>>> 692054db
         _state.read { [$0.lossy, $0.reliable] }
             .compactMap { $0 }
             .map { $0.toLKInfoType() }
     }
 
-    public func receiveStates() -> [Livekit_DataChannelReceiveState] {
+    func receiveStates() -> [Livekit_DataChannelReceiveState] {
         _state.reliableReceivedState.map { sid, seq in
             Livekit_DataChannelReceiveState.with {
                 $0.publisherSid = sid
