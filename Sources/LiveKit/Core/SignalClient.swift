/*
 * Copyright 2022 LiveKit
 *
 * Licensed under the Apache License, Version 2.0 (the "License");
 * you may not use this file except in compliance with the License.
 * You may obtain a copy of the License at
 *
 *     http://www.apache.org/licenses/LICENSE-2.0
 *
 * Unless required by applicable law or agreed to in writing, software
 * distributed under the License is distributed on an "AS IS" BASIS,
 * WITHOUT WARRANTIES OR CONDITIONS OF ANY KIND, either express or implied.
 * See the License for the specific language governing permissions and
 * limitations under the License.
 */

import Foundation
import Promises
import WebRTC
import Collections

internal class SignalClient: MulticastDelegate<SignalClientDelegate> {

    // MARK: - Public

    public var connectionState: ConnectionState { _state.connectionState }

    // MARK: - Internal

    internal struct State: ReconnectableState {
        var reconnectMode: ReconnectMode?
        var connectionState: ConnectionState = .disconnected()
        var joinResponseCompleter = Completer<Livekit_JoinResponse>()
        var completersForAddTrack = [String: Completer<Livekit_TrackInfo>]()
    }

    internal var _state = StateSync(State())

    // MARK: - Private

    private enum QueueState {
        case resumed
        case suspended
    }

    // queue to store requests while reconnecting
    private var requestQueue = [Livekit_SignalRequest]()
    private var responseQueue = [Livekit_SignalResponse]()

    private let requestDispatchQueue = DispatchQueue(label: "LiveKitSDK.signalClient.requestQueue", qos: .default)
    private let responseDispatchQueue = DispatchQueue(label: "LiveKitSDK.signalClient.responseQueue", qos: .default)

    private var responseQueueState: QueueState = .resumed

    private var webSocket: WebSocket?
    private var latestJoinResponse: Livekit_JoinResponse?

    init() {
        super.init()

        // trigger events when state mutates
        self._state.onMutate = { [weak self] state, oldState in

            guard let self = self else { return }

            if oldState.connectionState != state.connectionState {
                self.log("\(oldState.connectionState) -> \(state.connectionState)")
            }

            self.notify { $0.signalClient(self, didMutate: state, oldState: oldState) }
        }
    }

    deinit {
        log()
    }

    func connect(_ url: String,
                 _ token: String,
                 connectOptions: ConnectOptions? = nil,
                 reconnectMode: ReconnectMode? = nil,
                 adaptiveStream: Bool) -> Promise<Void> {

        cleanUp()

        log("reconnectMode: \(String(describing: reconnectMode))")

        return Utils.buildUrl(url,
                              token,
                              connectOptions: connectOptions,
                              reconnectMode: reconnectMode,
                              adaptiveStream: adaptiveStream)
            .catch(on: .sdk) { error in
                self.log("Failed to parse rtc url", .error)
            }
            .then(on: .sdk) { url -> Promise<WebSocket> in
                self.log("Connecting with url: \(url)")
<<<<<<< HEAD
                self.connectionState = .connecting(connectMode)
                let socket = WebSocket_Network(url: url,
                                               onMessage: self.onWebSocketMessage,
                                               onDisconnect: { reason in
                                                self.webSocket = nil
                                                self.cleanUp(reason: reason)
                                               },
                                               onDidUpdateMigrationState: self.onWebSocketDidUpdateMigrationState)
                return socket.connect()
=======
                self._state.mutate {
                    $0.reconnectMode = reconnectMode
                    $0.connectionState = .connecting
                }
                return WebSocket.connect(url: url,
                                         onMessage: self.onWebSocketMessage,
                                         onDisconnect: { reason in
                                            self.webSocket = nil
                                            self.cleanUp(reason: reason)
                                         })
>>>>>>> 0dfdae4a
            }.then(on: .sdk) { (webSocket: WebSocket) -> Void in
                self.webSocket = webSocket
                self._state.mutate { $0.connectionState = .connected }
            }.recover(on: .sdk) { error -> Promise<Void> in
                // Skip validation if reconnect mode
                if reconnectMode != nil { throw error }
                // Catch first, then throw again after getting validation response
                // Re-build url with validate mode
                return Utils.buildUrl(url,
                                      token,
                                      connectOptions: connectOptions,
                                      adaptiveStream: adaptiveStream,
                                      validate: true
                ).then(on: .sdk) { url -> Promise<Data> in
                    self.log("Validating with url: \(url)")
                    return HTTP().get(url: url)
                }.then(on: .sdk) { data in
                    guard let string = String(data: data, encoding: .utf8) else {
                        throw SignalClientError.connect(message: "Failed to decode string")
                    }
                    self.log("validate response: \(string)")
                    // re-throw with validation response
                    throw SignalClientError.connect(message: string)
                }
            }.catch(on: .sdk) { _ in
                self.cleanUp(reason: .networkError())
            }
    }

    func cleanUp(reason: DisconnectReason? = nil) {

        log("reason: \(String(describing: reason))")

        _state.mutate { $0.connectionState = .disconnected(reason: reason) }

        if let socket = webSocket {
            socket.cleanUp(reason: reason)
            self.webSocket = nil
        }

        latestJoinResponse = nil

        _state.mutate {
            for var completer in $0.completersForAddTrack.values {
                completer.reset()
            }

            $0.joinResponseCompleter.reset()

            // reset state
            $0 = State()
        }

        requestDispatchQueue.async { [weak self] in
            guard let self = self else { return }
            self.requestQueue = []
        }

        responseDispatchQueue.async { [weak self] in
            guard let self = self else { return }
            self.responseQueue = []
            self.responseQueueState = .resumed
        }
    }

    func completeCompleter(forAddTrackRequest trackCid: String, trackInfo: Livekit_TrackInfo) {

        _state.mutate {
            if var completer = $0.completersForAddTrack[trackCid] {
                log("[publish] found the completer resolving...")
                completer.set(value: trackInfo)
            }
        }
    }

    func prepareCompleter(forAddTrackRequest trackCid: String) -> Promise<Livekit_TrackInfo> {

        _state.mutate { state -> Promise<Livekit_TrackInfo> in

            if state.completersForAddTrack.keys.contains(trackCid) {
                // reset if already exists
                state.completersForAddTrack[trackCid]!.reset()
            } else {
                state.completersForAddTrack[trackCid] = Completer<Livekit_TrackInfo>()
            }

            return state.completersForAddTrack[trackCid]!.wait(on: .sdk,
                                                               .defaultPublish,
                                                               throw: { EngineError.timedOut(message: "server didn't respond to addTrack request") })
        }
    }
}

// MARK: - Private

private extension SignalClient {

    // send request or enqueue while reconnecting
    func sendRequest(_ request: Livekit_SignalRequest, enqueueIfReconnecting: Bool = true) -> Promise<Void> {

        Promise<Void>(on: requestDispatchQueue) { [weak self] () -> Void in

            guard let self = self else { return }

            guard !(self._state.connectionState.isReconnecting && request.canEnqueue() && enqueueIfReconnecting) else {
                self.log("queuing request while reconnecting, request: \(request)")
                self.requestQueue.append(request)
                // success
                return
            }

            guard case .connected = self.connectionState else {
                self.log("not connected", .error)
                throw SignalClientError.state(message: "Not connected")
            }

            // this shouldn't happen
            guard let webSocket = self.webSocket else {
                self.log("webSocket is nil", .error)
                throw SignalClientError.state(message: "WebSocket is nil")
            }

            guard let data = try? request.serializedData() else {
                self.log("could not serialize data", .error)
                throw InternalError.convert(message: "Could not serialize data")
            }

            // resolve promise in this queue
            try awaitPromise(webSocket.send(data: data))
        }
    }

    func onWebSocketDidUpdateMigrationState(state: WebSocketMigrationState) {
        notify { $0.signalClient(self, didUpdateMigrationState: state) }
    }

    func onWebSocketMessage(message: WebSocketMessage) {

        let response: Livekit_SignalResponse?
        switch message {
        case .string(let string):
            response = try? Livekit_SignalResponse(jsonString: string)
        case .data(let data):
            response = try? Livekit_SignalResponse(contiguousBytes: data)
        }

        guard let response = response else {
            log("Failed to decode SignalResponse", .warning)
            return
        }

        responseDispatchQueue.async {
            if case .suspended = self.responseQueueState {
                self.log("Enqueueing response: \(response)")
                self.responseQueue.append(response)
            } else {
                self.onSignalResponse(response)
            }
        }
    }

    func onSignalResponse(_ response: Livekit_SignalResponse) {

        guard case .connected = connectionState else {
            log("Not connected", .warning)
            return
        }

        guard let message = response.message else {
            log("Failed to decode SignalResponse", .warning)
            return
        }

        switch message {
        case .join(let joinResponse) :
            responseQueueState = .suspended
            latestJoinResponse = joinResponse
            notify { $0.signalClient(self, didReceive: joinResponse) }
            _state.mutate { $0.joinResponseCompleter.set(value: joinResponse) }

        case .answer(let sd):
            notify { $0.signalClient(self, didReceiveAnswer: sd.toRTCType()) }

        case .offer(let sd):
            notify { $0.signalClient(self, didReceiveOffer: sd.toRTCType()) }

        case .trickle(let trickle):
            guard let rtcCandidate = try? Engine.createIceCandidate(fromJsonString: trickle.candidateInit) else {
                return
            }

            notify { $0.signalClient(self, didReceive: rtcCandidate, target: trickle.target) }

        case .update(let update):
            notify { $0.signalClient(self, didUpdate: update.participants) }

        case .roomUpdate(let update):
            notify { $0.signalClient(self, didUpdate: update.room) }

        case .trackPublished(let trackPublished):
            // not required to be handled because we use completer pattern for this case
            notify(requiresHandle: false) { $0.signalClient(self, didPublish: trackPublished) }

            self.log("[publish] resolving completer for cid: \(trackPublished.cid)")
            // complete
            completeCompleter(forAddTrackRequest: trackPublished.cid, trackInfo: trackPublished.track)

        case .trackUnpublished(let trackUnpublished):
            notify { $0.signalClient(self, didUnpublish: trackUnpublished) }

        case .speakersChanged(let speakers):
            notify { $0.signalClient(self, didUpdate: speakers.speakers) }

        case .connectionQuality(let quality):
            notify { $0.signalClient(self, didUpdate: quality.updates) }

        case .mute(let mute):
            notify { $0.signalClient(self, didUpdateRemoteMute: mute.sid, muted: mute.muted) }

        case .leave(let leave):
            notify { $0.signalClient(self, didReceiveLeave: leave.canReconnect) }

        case .streamStateUpdate(let states):
            notify { $0.signalClient(self, didUpdate: states.streamStates) }

        case .subscribedQualityUpdate(let update):
            // ignore 0.15.1
            if latestJoinResponse?.serverVersion == "0.15.1" {
                return
            }
            notify { $0.signalClient(self, didUpdate: update.trackSid, subscribedQualities: update.subscribedQualities)}
        case .subscriptionPermissionUpdate(let permissionUpdate):
            notify { $0.signalClient(self, didUpdate: permissionUpdate) }
        case .refreshToken(let token):
            notify { $0.signalClient(self, didUpdate: token) }
        }
    }
}

// MARK: - Internal

internal extension SignalClient {

    func resumeResponseQueue() -> Promise<Void> {

        log()

        return Promise<Void>(on: responseDispatchQueue) { () -> Void in

            defer { self.responseQueueState = .resumed }

            // quickly return if no queued requests
            guard !self.responseQueue.isEmpty else {
                self.log("No queued response")
                return
            }

            // send requests in sequential order
            let promises = self.responseQueue.reduce(into: Promise(())) { result, response in result.then(on: .sdk) { self.onSignalResponse(response) } }
            // clear the queue
            self.responseQueue = []

            // resolve promise in this queue
            try awaitPromise(promises)
        }
    }
}

// MARK: - Send methods

internal extension SignalClient {

    func sendQueuedRequests() -> Promise<Void> {

        // create a promise that never throws so the send sequence can continue
        func safeSend(_ request: Livekit_SignalRequest) -> Promise<Void> {
            sendRequest(request, enqueueIfReconnecting: false).recover(on: .sdk) { error in
                self.log("Failed to send queued request, request: \(request) \(error)", .warning)
            }
        }

        return Promise<Void>(on: requestDispatchQueue) { () -> Void in

            // quickly return if no queued requests
            guard !self.requestQueue.isEmpty else {
                self.log("No queued requests")
                return
            }

            // send requests in sequential order
            let promises = self.requestQueue.reduce(into: Promise(())) { result, request in result.then(on: .sdk) { safeSend(request) } }
            // clear the queue
            self.requestQueue = []

            // resolve promise in this queue
            try awaitPromise(promises)
        }
    }

    func sendOffer(offer: RTCSessionDescription) -> Promise<Void> {
        log()

        let r = Livekit_SignalRequest.with {
            $0.offer = offer.toPBType()
        }

        return sendRequest(r)
    }

    func sendAnswer(answer: RTCSessionDescription) -> Promise<Void> {
        log()

        let r = Livekit_SignalRequest.with {
            $0.answer = answer.toPBType()
        }

        return sendRequest(r)
    }

    func sendCandidate(candidate: RTCIceCandidate, target: Livekit_SignalTarget) -> Promise<Void> {
        log("target: \(target)")

        return Promise { () -> Livekit_SignalRequest in

            try Livekit_SignalRequest.with {
                $0.trickle = try Livekit_TrickleRequest.with {
                    $0.target = target
                    $0.candidateInit = try candidate.toLKType().toJsonString()
                }
            }

        }.then(on: .sdk) {
            self.sendRequest($0)
        }
    }

    func sendMuteTrack(trackSid: String, muted: Bool) -> Promise<Void> {
        log("trackSid: \(trackSid), muted: \(muted)")

        let r = Livekit_SignalRequest.with {
            $0.mute = Livekit_MuteTrackRequest.with {
                $0.sid = trackSid
                $0.muted = muted
            }
        }

        return sendRequest(r)
    }

    typealias AddTrackRequestPopulator<R> = (inout Livekit_AddTrackRequest) throws -> R
    typealias AddTrackResult<R> = (result: R, trackInfo: Livekit_TrackInfo)

    func sendAddTrack<R>(cid: String,
                         name: String,
                         type: Livekit_TrackType,
                         source: Livekit_TrackSource = .unknown,
                         _ populator: AddTrackRequestPopulator<R>) -> Promise<AddTrackResult<R>> {
        log()

        do {
            var addTrackRequest = Livekit_AddTrackRequest.with {
                $0.cid = cid
                $0.name = name
                $0.type = type
                $0.source = source
            }

            let populateResult = try populator(&addTrackRequest)

            let request = Livekit_SignalRequest.with {
                $0.addTrack = addTrackRequest
            }

            let completer = prepareCompleter(forAddTrackRequest: cid)

            return sendRequest(request).then(on: .sdk) {
                completer
            }.then(on: .sdk) { trackInfo in
                AddTrackResult(result: populateResult, trackInfo: trackInfo)
            }

        } catch let error {
            // the populator block throwed
            return Promise(error)
        }
    }

    func sendUpdateTrackSettings(sid: Sid, settings: TrackSettings) -> Promise<Void> {
        log("sid: \(sid), settings: \(settings)")
        // we have to send either width/height or quality. when both are sent, width/height are used.
        if settings.enabled, settings.dimensions == .zero && settings.videoQuality == .low {
            assert(false, "either width/height or quality is not set while enabling")
            log("either width/height or quality is not set while enabling", .warning)
        }

        let r = Livekit_SignalRequest.with {
            $0.trackSetting = Livekit_UpdateTrackSettings.with {
                $0.trackSids = [sid]
                $0.disabled = !settings.enabled
                $0.width = UInt32(settings.dimensions.width)
                $0.height = UInt32(settings.dimensions.height)
                $0.quality = settings.videoQuality.toPBType()
            }
        }

        return sendRequest(r)
    }

    func sendUpdateVideoLayers(trackSid: Sid,
                               layers: [Livekit_VideoLayer]) -> Promise<Void> {
        log()

        let r = Livekit_SignalRequest.with {
            $0.updateLayers = Livekit_UpdateVideoLayers.with {
                $0.trackSid = trackSid
                $0.layers = layers
            }
        }

        return sendRequest(r)
    }

    func sendUpdateSubscription(participantSid: Sid,
                                trackSid: String,
                                subscribed: Bool) -> Promise<Void> {
        log()

        let p = Livekit_ParticipantTracks.with {
            $0.participantSid = participantSid
            $0.trackSids = [trackSid]
        }

        let r = Livekit_SignalRequest.with {
            $0.subscription = Livekit_UpdateSubscription.with {
                $0.trackSids = [trackSid] // Deprecated
                $0.participantTracks = [p]
                $0.subscribe = subscribed
            }
        }

        return sendRequest(r)
    }

    func sendUpdateSubscriptionPermission(allParticipants: Bool,
                                          trackPermissions: [ParticipantTrackPermission]) -> Promise<Void> {
        log()

        let r = Livekit_SignalRequest.with {
            $0.subscriptionPermission = Livekit_SubscriptionPermission.with {
                $0.allParticipants = allParticipants
                $0.trackPermissions = trackPermissions.map({ $0.toPBType() })
            }
        }

        return sendRequest(r)
    }

    func sendSyncState(answer: Livekit_SessionDescription,
                       subscription: Livekit_UpdateSubscription,
                       publishTracks: [Livekit_TrackPublishedResponse]? = nil,
                       dataChannels: [Livekit_DataChannelInfo]? = nil) -> Promise<Void> {
        log()

        let r = Livekit_SignalRequest.with {
            $0.syncState = Livekit_SyncState.with {
                $0.answer = answer
                $0.subscription = subscription
                $0.publishTracks = publishTracks ?? []
                $0.dataChannels = dataChannels ?? []
            }
        }

        return sendRequest(r)
    }

    func sendLeave() -> Promise<Void> {
        log()

        let r = Livekit_SignalRequest.with {
            $0.leave = Livekit_LeaveRequest()
        }

        return sendRequest(r)
    }

    func sendSimulate(scenario: SimulateScenario) -> Promise<Void> {
        log()

        let r = Livekit_SignalRequest.with {
            $0.simulate = Livekit_SimulateScenario.with {
                if case .nodeFailure = scenario { $0.nodeFailure = true }
                if case .migration = scenario { $0.migration = true }
                if case .serverLeave = scenario { $0.serverLeave = true }
                if case .speakerUpdate(let secs) = scenario { $0.speakerUpdate = Int32(secs) }
            }
        }

        return sendRequest(r)
    }
}

internal extension Livekit_SignalRequest {

    func canEnqueue() -> Bool {
        switch self.message {
        case .syncState: return false
        case .trickle: return false
        case .offer: return false
        case .answer: return false
        case .simulate: return false
        case .leave: return false
        default: return true
        }
    }
}<|MERGE_RESOLUTION|>--- conflicted
+++ resolved
@@ -95,8 +95,10 @@
             }
             .then(on: .sdk) { url -> Promise<WebSocket> in
                 self.log("Connecting with url: \(url)")
-<<<<<<< HEAD
-                self.connectionState = .connecting(connectMode)
+                self._state.mutate {
+                    $0.reconnectMode = reconnectMode
+                    $0.connectionState = .connecting
+                }
                 let socket = WebSocket_Network(url: url,
                                                onMessage: self.onWebSocketMessage,
                                                onDisconnect: { reason in
@@ -105,18 +107,6 @@
                                                },
                                                onDidUpdateMigrationState: self.onWebSocketDidUpdateMigrationState)
                 return socket.connect()
-=======
-                self._state.mutate {
-                    $0.reconnectMode = reconnectMode
-                    $0.connectionState = .connecting
-                }
-                return WebSocket.connect(url: url,
-                                         onMessage: self.onWebSocketMessage,
-                                         onDisconnect: { reason in
-                                            self.webSocket = nil
-                                            self.cleanUp(reason: reason)
-                                         })
->>>>>>> 0dfdae4a
             }.then(on: .sdk) { (webSocket: WebSocket) -> Void in
                 self.webSocket = webSocket
                 self._state.mutate { $0.connectionState = .connected }
