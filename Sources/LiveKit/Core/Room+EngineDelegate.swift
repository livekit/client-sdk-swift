--- conflicted
+++ resolved
@@ -128,15 +128,8 @@
             return activeSpeakers
         }
 
-<<<<<<< HEAD
-        engine.executeIfConnected { [weak self] in
-            guard let self else { return }
-
-            self.delegates.notifyDetached {
-=======
         if case .connected = engine._state.connectionState {
-            delegates.notify(label: { "room.didUpdate speakers: \(activeSpeakers)" }) {
->>>>>>> ab5a0d75
+            delegates.notifyDetached {
                 $0.room?(self, didUpdateSpeakingParticipants: activeSpeakers)
             }
         }
@@ -180,15 +173,8 @@
         let identity = Participant.Identity(from: packet.participantIdentity)
         let participant = _state.remoteParticipants[identity]
 
-<<<<<<< HEAD
-        engine.executeIfConnected { [weak self] in
-            guard let self else { return }
-
-            self.delegates.notifyDetached {
-=======
         if case .connected = engine._state.connectionState {
-            delegates.notify(label: { "room.didReceive data: \(packet.payload)" }) {
->>>>>>> ab5a0d75
+            delegates.notifyDetached {
                 $0.room?(self, participant: participant, didReceiveData: packet.payload, forTopic: packet.topic)
             }
 
