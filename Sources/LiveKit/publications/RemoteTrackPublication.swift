import Foundation

struct VideoViewVisibility {
    let visible: Bool
    let size: CGSize
}

public class RemoteTrackPublication: TrackPublication {
    // have we explicitly unsubscribed
    var unsubscribed: Bool = false
    var enabled: Bool = true

    private var videoViewVisibilities = [Int: VideoViewVisibility]()
    private weak var pendingDebounceFunc: DispatchWorkItem?
    private var shouldRecomputeVisibilities: DebouncFunc?

    public override var track: Track? {
        didSet {
            guard oldValue != track else { return }

            // cancel the pending debounce func
            pendingDebounceFunc?.cancel()
            videoViewVisibilities.removeAll()

            // listen for visibility updates
            oldValue?.remove(delegate: self)
            track?.add(delegate: self)
        }
    }

    override init(info: Livekit_TrackInfo,
                  track: Track? = nil,
                  participant: Participant? = nil) {

        super.init(info: info,
                   track: track,
                   participant: participant)

        // listen for visibility updates
        track?.add(delegate: self)

        shouldRecomputeVisibilities = Utils.createDebounceFunc(wait: 2,
                                                               onCreateWorkItem: { [weak self] in
                                                                self?.pendingDebounceFunc = $0
                                                               }) { [weak self] in
            self?.recomputeVideoViewVisibilities()
        }

        // initial trigger
        shouldRecomputeVisibilities?()
    }

    deinit {
        // cancel the pending debounce func
        pendingDebounceFunc?.cancel()
    }

    override public internal(set) var muted: Bool {
        didSet {
            if muted == oldValue {
                return
            }
            guard let participant = self.participant else {
                return
            }
            //            if muted {
            participant.notify { $0.participant(participant, didUpdate: self, muted: self.muted) }
            participant.room?.notify { $0.room(participant.room!, participant: participant, didUpdate: self, muted: self.muted) }
            //            } else {
            //                participant.notify { $0.participant(participant, didUpdate: self.muted, trackPublication: self) }
            //                participant.room?.notify { $0.didUnmute(publication: self, participant: participant) }
            //            }
        }
    }

    override public var subscribed: Bool {
        if unsubscribed {
            return false
        }
        // unless explicitly unsubscribed, defer to parent logic
        return super.subscribed
    }

    /// subscribe or unsubscribe from this track
    public func setSubscribed(_ subscribed: Bool) {
        unsubscribed = !subscribed
        guard let client = participant?.room?.engine.signalClient else {
            return
        }

        client.sendUpdateSubscription(sid: sid,
                                      subscribed: !unsubscribed)
    }

    /// disable server from sending down data for this track
    ///
    /// this is useful when the participant is off screen, you may disable streaming down their video to reduce bandwidth requirements
    public func setEnabled(_ enabled: Bool) {
        self.enabled = enabled
        guard let client = participant?.room?.engine.signalClient else { return }
        client.sendUpdateTrackSettings(sid: sid,
                                       disabled: enabled)
    }
}

// MARK: - Video Optimizations

extension RemoteTrackPublication: TrackDelegate {

    public func track(_ track: VideoTrack,
                      videoView: VideoView,
                      didUpdate size: CGSize) {

        videoViewVisibilities[videoView.hash] = VideoViewVisibility(visible: true,
                                                                    size: size)
        shouldRecomputeVisibilities?()
    }

    public func track(_ track: VideoTrack,
                      didDetach videoView: VideoView) {

        videoViewVisibilities.removeValue(forKey: videoView.hash)
        shouldRecomputeVisibilities?()
    }

    private func hasVisibleVideoViews() -> Bool {
        // not visible if no entry
        if videoViewVisibilities.isEmpty { return false }
        // at least 1 entry should be visible
        return videoViewVisibilities.values.first(where: { $0.visible }) != nil
    }

    private func largestVideoViewSize() -> CGSize? {

        func maxCGSize(_ s1: CGSize, _ s2: CGSize) -> CGSize {
            CGSize(width: max(s1.width, s2.width),
                   height: max(s1.height, s2.height))
        }

        return videoViewVisibilities.values.map({ $0.size }).reduce(into: nil as CGSize?, { result, element in
<<<<<<< HEAD
            guard let unwrappedResult = result else {
                result = element
                return
            }
            result = maxCGSize(unwrappedResult, element)
        })
=======
                                                                        guard let unwrappedResult = result else {
                                                                            result = element
                                                                            return
                                                                        }
                                                                        result = maxCGSize(unwrappedResult, element)
                                                                    })
>>>>>>> ed73f99d
    }

    private func recomputeVideoViewVisibilities() {

        // set internal enabled var
        self.enabled = hasVisibleVideoViews()

        var width: Int = 0,
            height: Int = 0

        if enabled, let maxSize = largestVideoViewSize() {
            print("Max size is \(maxSize)")
            width = Int(ceil(maxSize.width))
            height = Int(ceil(maxSize.height))
        }

        guard let client = participant?.room?.engine.signalClient else { return }
        client.sendUpdateTrackSettings(sid: sid,
                                       disabled: !enabled,
                                       width: width,
                                       height: height)

        print("sendUpdateTrackSettings enabled: \(enabled), dimensions: \(width)x\(height)")
    }
}<|MERGE_RESOLUTION|>--- conflicted
+++ resolved
@@ -138,21 +138,12 @@
         }
 
         return videoViewVisibilities.values.map({ $0.size }).reduce(into: nil as CGSize?, { result, element in
-<<<<<<< HEAD
-            guard let unwrappedResult = result else {
-                result = element
-                return
-            }
-            result = maxCGSize(unwrappedResult, element)
-        })
-=======
                                                                         guard let unwrappedResult = result else {
                                                                             result = element
                                                                             return
                                                                         }
                                                                         result = maxCGSize(unwrappedResult, element)
                                                                     })
->>>>>>> ed73f99d
     }
 
     private func recomputeVideoViewVisibilities() {
