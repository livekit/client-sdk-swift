--- conflicted
+++ resolved
@@ -100,9 +100,6 @@
         set { state.mutate { $0.isSpeakerOutputPreferred = newValue } }
     }
 
-<<<<<<< HEAD
-    public enum TrackState: Sendable {
-=======
     /// Specifies a fixed configuration for the audio session, overriding dynamic adjustments.
     ///
     /// If this property is set, it will take precedence over any dynamic configuration logic, including
@@ -116,7 +113,6 @@
     #endif
 
     public enum TrackState {
->>>>>>> 2bc3d6be
         case none
         case localOnly
         case remoteOnly
