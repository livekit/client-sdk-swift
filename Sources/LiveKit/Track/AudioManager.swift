/*
 * Copyright 2025 LiveKit
 *
 * Licensed under the Apache License, Version 2.0 (the "License");
 * you may not use this file except in compliance with the License.
 * You may obtain a copy of the License at
 *
 *     http://www.apache.org/licenses/LICENSE-2.0
 *
 * Unless required by applicable law or agreed to in writing, software
 * distributed under the License is distributed on an "AS IS" BASIS,
 * WITHOUT WARRANTIES OR CONDITIONS OF ANY KIND, either express or implied.
 * See the License for the specific language governing permissions and
 * limitations under the License.
 */

import Accelerate
import AVFoundation
import Combine

#if swift(>=5.9)
internal import LiveKitWebRTC
#else
@_implementationOnly import LiveKitWebRTC
#endif

// Audio Session Configuration related
public class AudioManager: Loggable {
    // MARK: - Public

    #if compiler(>=6.0)
    public nonisolated(unsafe) static let shared = AudioManager()
    #else
    public static let shared = AudioManager()
    #endif

    public typealias OnDevicesDidUpdate = (_ audioManager: AudioManager) -> Void

    public typealias OnSpeechActivity = (_ audioManager: AudioManager, _ event: SpeechActivityEvent) -> Void

    #if os(iOS) || os(visionOS) || os(tvOS)

    @available(*, deprecated)
    public typealias ConfigureAudioSessionFunc = @Sendable (_ newState: State,
                                                            _ oldState: State) -> Void

    /// Use this to provide a custom function to configure the audio session, overriding the default behavior
    /// provided by ``defaultConfigureAudioSessionFunc(newState:oldState:)``.
    ///
    /// - Important: This method should return immediately and must not block.
    /// - Note: Once set, the following properties will no longer be effective:
    ///   - ``sessionConfiguration``
    ///   - ``isSpeakerOutputPreferred``
    ///
    /// If you want to revert to default behavior, set this to `nil`.
    @available(*, deprecated, message: "Use `set(engineObservers:)` instead. See `DefaultAudioSessionObserver` for example.")
    public var customConfigureAudioSessionFunc: ConfigureAudioSessionFunc? {
        get { _state.customConfigureFunc }
        set { _state.mutate { $0.customConfigureFunc = newValue } }
    }

    /// Determines whether the device's built-in speaker or receiver is preferred for audio output.
    ///
    /// - Defaults to `true`, indicating that the speaker is preferred.
    /// - Set to `false` if the receiver is preferred instead of the speaker.
    /// - Note: This property only applies when the audio output is routed to the built-in speaker or receiver.
    ///
    /// This property is ignored if ``customConfigureAudioSessionFunc`` is set.
    public var isSpeakerOutputPreferred: Bool {
        get { _state.isSpeakerOutputPreferred }
        set { _state.mutate { $0.isSpeakerOutputPreferred = newValue } }
    }

    /// Specifies a fixed configuration for the audio session, overriding dynamic adjustments.
    ///
    /// If this property is set, it will take precedence over any dynamic configuration logic, including
    /// the value of ``isSpeakerOutputPreferred``.
    ///
    /// This property is ignored if ``customConfigureAudioSessionFunc`` is set.
    public var sessionConfiguration: AudioSessionConfiguration? {
        get { _state.sessionConfiguration }
        set { _state.mutate { $0.sessionConfiguration = newValue } }
    }

    @available(*, deprecated)
    public enum TrackState {
        case none
        case localOnly
        case remoteOnly
        case localAndRemote
    }
    #endif

<<<<<<< HEAD
    public struct State: Sendable {
        public var engineObservers = [any AudioEngineObserver]()
=======
    public struct State: @unchecked Sendable {
        var engineObservers = [any AudioEngineObserver]()
        var onDevicesDidUpdate: OnDevicesDidUpdate?
        var onMutedSpeechActivity: OnSpeechActivity?
>>>>>>> 20f8c3e7

        #if os(iOS) || os(visionOS) || os(tvOS)
        // Keep this var within State so it's protected by UnfairLock
        public var localTracksCount: Int = 0
        public var remoteTracksCount: Int = 0
        public var isSpeakerOutputPreferred: Bool = true
        public var customConfigureFunc: ConfigureAudioSessionFunc?
        public var sessionConfiguration: AudioSessionConfiguration?

        public var trackState: TrackState {
            switch (localTracksCount > 0, remoteTracksCount > 0) {
            case (true, false): return .localOnly
            case (false, true): return .remoteOnly
            case (true, true): return .localAndRemote
            default: return .none
            }
        }
        #endif
    }

    // MARK: - AudioProcessingModule

    private lazy var capturePostProcessingDelegateAdapter: AudioCustomProcessingDelegateAdapter = {
        let adapter = AudioCustomProcessingDelegateAdapter()
        RTC.audioProcessingModule.capturePostProcessingDelegate = adapter
        return adapter
    }()

    private lazy var renderPreProcessingDelegateAdapter: AudioCustomProcessingDelegateAdapter = {
        let adapter = AudioCustomProcessingDelegateAdapter()
        RTC.audioProcessingModule.renderPreProcessingDelegate = adapter
        return adapter
    }()

    let capturePostProcessingDelegateSubject = CurrentValueSubject<AudioCustomProcessingDelegate?, Never>(nil)

    /// Add a delegate to modify the local audio buffer before it is sent to the network
    /// - Note: Only one delegate can be set at a time, but you can create one to wrap others if needed
    /// - Note: If you only need to observe the buffer (rather than modify it), use ``add(localAudioRenderer:)`` instead
    public var capturePostProcessingDelegate: AudioCustomProcessingDelegate? {
        get { capturePostProcessingDelegateAdapter.target }
        set {
            capturePostProcessingDelegateAdapter.set(target: newValue)
            capturePostProcessingDelegateSubject.send(newValue)
        }
    }

    /// Add a delegate to modify the combined remote audio buffer (all tracks) before it is played to the user
    /// - Note: Only one delegate can be set at a time, but you can create one to wrap others if needed
    /// - Note: If you only need to observe the buffer (rather than modify it), use ``add(remoteAudioRenderer:)`` instead
    /// - Note: If you need to observe the buffer for individual tracks, use ``RemoteAudioTrack/add(audioRenderer:)`` instead
    public var renderPreProcessingDelegate: AudioCustomProcessingDelegate? {
        get { renderPreProcessingDelegateAdapter.target }
        set { renderPreProcessingDelegateAdapter.set(target: newValue) }
    }

    // MARK: - AudioDeviceModule

    public let defaultOutputDevice = AudioDevice(ioDevice: LKRTCIODevice.defaultDevice(with: .output))

    public let defaultInputDevice = AudioDevice(ioDevice: LKRTCIODevice.defaultDevice(with: .input))

    public var outputDevices: [AudioDevice] {
        RTC.audioDeviceModule.outputDevices.map { AudioDevice(ioDevice: $0) }
    }

    public var inputDevices: [AudioDevice] {
        RTC.audioDeviceModule.inputDevices.map { AudioDevice(ioDevice: $0) }
    }

    public var outputDevice: AudioDevice {
        get { AudioDevice(ioDevice: RTC.audioDeviceModule.outputDevice) }
        set { RTC.audioDeviceModule.outputDevice = newValue._ioDevice }
    }

    public var inputDevice: AudioDevice {
        get { AudioDevice(ioDevice: RTC.audioDeviceModule.inputDevice) }
        set { RTC.audioDeviceModule.inputDevice = newValue._ioDevice }
    }

<<<<<<< HEAD
    public var onDeviceUpdate: OnDevicesDidUpdate?
=======
    public var onDeviceUpdate: OnDevicesDidUpdate? {
        get { _state.onDevicesDidUpdate }
        set { _state.mutate { $0.onDevicesDidUpdate = newValue } }
    }
>>>>>>> 20f8c3e7

    /// Detect voice activity even if the mic is muted.
    /// Internal audio engine must be initialized by calling ``prepareRecording()`` or
    /// connecting to a room and subscribing to a remote audio track or publishing a local audio track.
<<<<<<< HEAD
    public var onMutedSpeechActivity: OnSpeechActivity?
=======
    public var onMutedSpeechActivity: OnSpeechActivity? {
        get { _state.onMutedSpeechActivity }
        set { _state.mutate { $0.onMutedSpeechActivity = newValue } }
    }
>>>>>>> 20f8c3e7

    /// Enables advanced ducking which ducks other audio based on the presence of voice activity from local and remote chat participants.
    /// Default: true.
    public var isAdvancedDuckingEnabled: Bool {
        get { RTC.audioDeviceModule.isAdvancedDuckingEnabled }
        set { RTC.audioDeviceModule.isAdvancedDuckingEnabled = newValue }
    }

    /// The ducking(audio reducing) level of other audio.
    @available(iOS 17, macOS 14.0, visionOS 1.0, *)
    public var duckingLevel: AudioDuckingLevel {
        get { AudioDuckingLevel(rawValue: RTC.audioDeviceModule.duckingLevel) ?? .default }
        set { RTC.audioDeviceModule.duckingLevel = newValue.rawValue }
    }

    /// Bypass Voice-Processing I/O of internal AVAudioEngine.
    /// It is valid to toggle this at runtime.
    public var isVoiceProcessingBypassed: Bool {
        get { RTC.audioDeviceModule.isVoiceProcessingBypassed }
        set { RTC.audioDeviceModule.isVoiceProcessingBypassed = newValue }
    }

    /// Bypass the Auto Gain Control of internal AVAudioEngine.
    /// It is valid to toggle this at runtime.
    public var isVoiceProcessingAGCEnabled: Bool {
        get { RTC.audioDeviceModule.isVoiceProcessingAGCEnabled }
        set { RTC.audioDeviceModule.isVoiceProcessingAGCEnabled = newValue }
    }

    /// Enables manual-rendering (no-device) mode of AVAudioEngine.
    /// Currently experimental.
    public var isManualRenderingMode: Bool {
        get { RTC.audioDeviceModule.isManualRenderingMode }
        set {
            let result = RTC.audioDeviceModule.setManualRenderingMode(newValue)
            if !result {
                log("Failed to set manual rendering mode", .error)
            }
        }
    }

    // MARK: - Recording

    /// Keep recording initialized (mic input) and pre-warm voice processing etc.
    /// Mic permission is required and dialog will appear if not already granted.
    /// This will per persisted accross Rooms and connections.
    public var isRecordingAlwaysPrepared: Bool {
        get { RTC.audioDeviceModule.isInitRecordingPersistentMode }
        set { RTC.audioDeviceModule.isInitRecordingPersistentMode = newValue }
    }

    /// Starts mic input to the SDK even without any ``Room`` or a connection.
    /// Audio buffers will flow into ``LocalAudioTrack/add(audioRenderer:)`` and ``capturePostProcessingDelegate``.
    public func startLocalRecording() {
        RTC.audioDeviceModule.initAndStartRecording()
    }

    /// Set a chain of ``AudioEngineObserver``s.
    /// Defaults to having a single ``DefaultAudioSessionObserver`` initially.
    ///
    /// The first object will be invoked and is responsible for calling the next object.
    /// See ``NextInvokable`` protocol for details.
    ///
    /// Objects set here will be retained.
    public func set(engineObservers: [any AudioEngineObserver]) {
        _state.mutate { $0.engineObservers = engineObservers }
    }

    // MARK: - For testing

    var isPlayoutInitialized: Bool {
        RTC.audioDeviceModule.isPlayoutInitialized
    }

    var isPlaying: Bool {
        RTC.audioDeviceModule.isPlaying
    }

    var isRecordingInitialized: Bool {
        RTC.audioDeviceModule.isRecordingInitialized
    }

    var isRecording: Bool {
        RTC.audioDeviceModule.isRecording
    }

    func initPlayout() {
        RTC.audioDeviceModule.initPlayout()
    }

    func startPlayout() {
        RTC.audioDeviceModule.startPlayout()
    }

    func stopPlayout() {
        RTC.audioDeviceModule.stopPlayout()
    }

    func initRecording() {
        RTC.audioDeviceModule.initRecording()
    }

    func startRecording() {
        RTC.audioDeviceModule.startRecording()
    }

    func stopRecording() {
        RTC.audioDeviceModule.stopRecording()
    }

    // MARK: - Internal

    let _state: StateSync<State>

    let _admDelegateAdapter = AudioDeviceModuleDelegateAdapter()

<<<<<<< HEAD
    public weak var screenShareAppAudioPlayerNode: AVAudioPlayerNode?

=======
>>>>>>> 20f8c3e7
    init() {
        #if os(iOS) || os(visionOS) || os(tvOS)
        let engineObservers: [any AudioEngineObserver] = [DefaultAudioSessionObserver()]
        #else
        let engineObservers: [any AudioEngineObserver] = []
        #endif
        _state = StateSync(State(engineObservers: engineObservers))
        _admDelegateAdapter.audioManager = self
        RTC.audioDeviceModule.observer = _admDelegateAdapter
    }
}

public extension AudioManager {
    /// Add an ``AudioRenderer`` to receive pcm buffers from local input (mic).
    /// Only ``AudioRenderer/render(pcmBuffer:)`` will be called.
    /// Usage: `AudioManager.shared.add(localAudioRenderer: localRenderer)`
    func add(localAudioRenderer delegate: AudioRenderer) {
        capturePostProcessingDelegateAdapter.add(delegate: delegate)
    }

    func remove(localAudioRenderer delegate: AudioRenderer) {
        capturePostProcessingDelegateAdapter.remove(delegate: delegate)
    }
}

public extension AudioManager {
    /// Add an ``AudioRenderer`` to receive pcm buffers from combined remote audio.
    /// Only ``AudioRenderer/render(pcmBuffer:)`` will be called.
    /// To receive buffer for individual tracks, use ``RemoteAudioTrack/add(audioRenderer:)`` instead.
    /// Usage: `AudioManager.shared.add(remoteAudioRenderer: localRenderer)`
    func add(remoteAudioRenderer delegate: AudioRenderer) {
        renderPreProcessingDelegateAdapter.add(delegate: delegate)
    }

    func remove(remoteAudioRenderer delegate: AudioRenderer) {
        renderPreProcessingDelegateAdapter.remove(delegate: delegate)
    }
}

extension AudioManager {
    func buildEngineObserverChain() -> (any AudioEngineObserver)? {
        var objects = _state.engineObservers
        guard !objects.isEmpty else { return nil }

        for i in 0 ..< objects.count - 1 {
            objects[i].next = objects[i + 1]
        }

        return objects.first
    }
}<|MERGE_RESOLUTION|>--- conflicted
+++ resolved
@@ -91,15 +91,10 @@
     }
     #endif
 
-<<<<<<< HEAD
-    public struct State: Sendable {
-        public var engineObservers = [any AudioEngineObserver]()
-=======
     public struct State: @unchecked Sendable {
         var engineObservers = [any AudioEngineObserver]()
         var onDevicesDidUpdate: OnDevicesDidUpdate?
         var onMutedSpeechActivity: OnSpeechActivity?
->>>>>>> 20f8c3e7
 
         #if os(iOS) || os(visionOS) || os(tvOS)
         // Keep this var within State so it's protected by UnfairLock
@@ -180,26 +175,18 @@
         set { RTC.audioDeviceModule.inputDevice = newValue._ioDevice }
     }
 
-<<<<<<< HEAD
-    public var onDeviceUpdate: OnDevicesDidUpdate?
-=======
     public var onDeviceUpdate: OnDevicesDidUpdate? {
         get { _state.onDevicesDidUpdate }
         set { _state.mutate { $0.onDevicesDidUpdate = newValue } }
     }
->>>>>>> 20f8c3e7
 
     /// Detect voice activity even if the mic is muted.
     /// Internal audio engine must be initialized by calling ``prepareRecording()`` or
     /// connecting to a room and subscribing to a remote audio track or publishing a local audio track.
-<<<<<<< HEAD
-    public var onMutedSpeechActivity: OnSpeechActivity?
-=======
     public var onMutedSpeechActivity: OnSpeechActivity? {
         get { _state.onMutedSpeechActivity }
         set { _state.mutate { $0.onMutedSpeechActivity = newValue } }
     }
->>>>>>> 20f8c3e7
 
     /// Enables advanced ducking which ducks other audio based on the presence of voice activity from local and remote chat participants.
     /// Default: true.
@@ -316,11 +303,6 @@
 
     let _admDelegateAdapter = AudioDeviceModuleDelegateAdapter()
 
-<<<<<<< HEAD
-    public weak var screenShareAppAudioPlayerNode: AVAudioPlayerNode?
-
-=======
->>>>>>> 20f8c3e7
     init() {
         #if os(iOS) || os(visionOS) || os(tvOS)
         let engineObservers: [any AudioEngineObserver] = [DefaultAudioSessionObserver()]
