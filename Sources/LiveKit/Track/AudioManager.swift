/*
 * Copyright 2025 LiveKit
 *
 * Licensed under the Apache License, Version 2.0 (the "License");
 * you may not use this file except in compliance with the License.
 * You may obtain a copy of the License at
 *
 *     http://www.apache.org/licenses/LICENSE-2.0
 *
 * Unless required by applicable law or agreed to in writing, software
 * distributed under the License is distributed on an "AS IS" BASIS,
 * WITHOUT WARRANTIES OR CONDITIONS OF ANY KIND, either express or implied.
 * See the License for the specific language governing permissions and
 * limitations under the License.
 */

import Accelerate
import AVFoundation
import Combine

#if swift(>=5.9)
internal import LiveKitWebRTC
#else
@_implementationOnly import LiveKitWebRTC
#endif

// Audio Session Configuration related
public class AudioManager: Loggable {
    // MARK: - Public

    #if compiler(>=6.0)
    public nonisolated(unsafe) static let shared = AudioManager()
    #else
    public static let shared = AudioManager()
    #endif

    public typealias OnDevicesDidUpdate = (_ audioManager: AudioManager) -> Void

    public typealias OnSpeechActivity = (_ audioManager: AudioManager, _ event: SpeechActivityEvent) -> Void

    #if os(iOS) || os(visionOS) || os(tvOS)

    @available(*, deprecated)
    public typealias ConfigureAudioSessionFunc = @Sendable (_ newState: State,
                                                            _ oldState: State) -> Void

    /// Use this to provide a custom function to configure the audio session, overriding the default behavior
    /// provided by ``defaultConfigureAudioSessionFunc(newState:oldState:)``.
    ///
    /// - Important: This method should return immediately and must not block.
    /// - Note: Once set, the following properties will no longer be effective:
    ///   - ``sessionConfiguration``
    ///   - ``isSpeakerOutputPreferred``
    ///
    /// If you want to revert to default behavior, set this to `nil`.
    @available(*, deprecated, message: "Use `set(engineObservers:)` instead. See `DefaultAudioSessionObserver` for example.")
    public var customConfigureAudioSessionFunc: ConfigureAudioSessionFunc? {
        get { _state.customConfigureFunc }
        set { _state.mutate { $0.customConfigureFunc = newValue } }
    }

    /// Determines whether the device's built-in speaker or receiver is preferred for audio output.
    ///
    /// - Defaults to `true`, indicating that the speaker is preferred.
    /// - Set to `false` if the receiver is preferred instead of the speaker.
    /// - Note: This property only applies when the audio output is routed to the built-in speaker or receiver.
    ///
    /// This property is ignored if ``customConfigureAudioSessionFunc`` is set.
    public var isSpeakerOutputPreferred: Bool {
        get { _state.isSpeakerOutputPreferred }
        set { _state.mutate { $0.isSpeakerOutputPreferred = newValue } }
    }

    /// Specifies a fixed configuration for the audio session, overriding dynamic adjustments.
    ///
    /// If this property is set, it will take precedence over any dynamic configuration logic, including
    /// the value of ``isSpeakerOutputPreferred``.
    ///
    /// This property is ignored if ``customConfigureAudioSessionFunc`` is set.
    public var sessionConfiguration: AudioSessionConfiguration? {
        get { _state.sessionConfiguration }
        set { _state.mutate { $0.sessionConfiguration = newValue } }
    }

    @available(*, deprecated)
    public enum TrackState {
        case none
        case localOnly
        case remoteOnly
        case localAndRemote
    }
    #endif

    public struct State: @unchecked Sendable {
        var engineObservers = [any AudioEngineObserver]()
        var onDevicesDidUpdate: OnDevicesDidUpdate?
        var onMutedSpeechActivity: OnSpeechActivity?

        #if os(iOS) || os(visionOS) || os(tvOS)
        // Keep this var within State so it's protected by UnfairLock
        public var localTracksCount: Int = 0
        public var remoteTracksCount: Int = 0
        public var isSpeakerOutputPreferred: Bool = true
        public var customConfigureFunc: ConfigureAudioSessionFunc?
        public var sessionConfiguration: AudioSessionConfiguration?

        public var trackState: TrackState {
            switch (localTracksCount > 0, remoteTracksCount > 0) {
            case (true, false): return .localOnly
            case (false, true): return .remoteOnly
            case (true, true): return .localAndRemote
            default: return .none
            }
        }
        #endif
    }

    // MARK: - AudioProcessingModule

    private lazy var capturePostProcessingDelegateAdapter: AudioCustomProcessingDelegateAdapter = {
        let adapter = AudioCustomProcessingDelegateAdapter()
        RTC.audioProcessingModule.capturePostProcessingDelegate = adapter
        return adapter
    }()

    private lazy var renderPreProcessingDelegateAdapter: AudioCustomProcessingDelegateAdapter = {
        let adapter = AudioCustomProcessingDelegateAdapter()
        RTC.audioProcessingModule.renderPreProcessingDelegate = adapter
        return adapter
    }()

    let capturePostProcessingDelegateSubject = CurrentValueSubject<AudioCustomProcessingDelegate?, Never>(nil)

    /// Add a delegate to modify the local audio buffer before it is sent to the network
    /// - Note: Only one delegate can be set at a time, but you can create one to wrap others if needed
    /// - Note: If you only need to observe the buffer (rather than modify it), use ``add(localAudioRenderer:)`` instead
    public var capturePostProcessingDelegate: AudioCustomProcessingDelegate? {
        get { capturePostProcessingDelegateAdapter.target }
        set {
            capturePostProcessingDelegateAdapter.set(target: newValue)
            capturePostProcessingDelegateSubject.send(newValue)
        }
    }

    /// Add a delegate to modify the combined remote audio buffer (all tracks) before it is played to the user
    /// - Note: Only one delegate can be set at a time, but you can create one to wrap others if needed
    /// - Note: If you only need to observe the buffer (rather than modify it), use ``add(remoteAudioRenderer:)`` instead
    /// - Note: If you need to observe the buffer for individual tracks, use ``RemoteAudioTrack/add(audioRenderer:)`` instead
    public var renderPreProcessingDelegate: AudioCustomProcessingDelegate? {
        get { renderPreProcessingDelegateAdapter.target }
        set { renderPreProcessingDelegateAdapter.set(target: newValue) }
    }

    // MARK: - AudioDeviceModule

    public let defaultOutputDevice = AudioDevice(ioDevice: LKRTCIODevice.defaultDevice(with: .output))

    public let defaultInputDevice = AudioDevice(ioDevice: LKRTCIODevice.defaultDevice(with: .input))

    public var outputDevices: [AudioDevice] {
        RTC.audioDeviceModule.outputDevices.map { AudioDevice(ioDevice: $0) }
    }

    public var inputDevices: [AudioDevice] {
        RTC.audioDeviceModule.inputDevices.map { AudioDevice(ioDevice: $0) }
    }

    public var outputDevice: AudioDevice {
        get { AudioDevice(ioDevice: RTC.audioDeviceModule.outputDevice) }
        set { RTC.audioDeviceModule.outputDevice = newValue._ioDevice }
    }

    public var inputDevice: AudioDevice {
        get { AudioDevice(ioDevice: RTC.audioDeviceModule.inputDevice) }
        set { RTC.audioDeviceModule.inputDevice = newValue._ioDevice }
    }

    public var onDeviceUpdate: OnDevicesDidUpdate? {
        get { _state.onDevicesDidUpdate }
        set { _state.mutate { $0.onDevicesDidUpdate = newValue } }
    }

    /// Detect voice activity even if the mic is muted.
    /// Internal audio engine must be initialized by calling ``prepareRecording()`` or
    /// connecting to a room and subscribing to a remote audio track or publishing a local audio track.
    public var onMutedSpeechActivity: OnSpeechActivity? {
        get { _state.onMutedSpeechActivity }
        set { _state.mutate { $0.onMutedSpeechActivity = newValue } }
    }

    /// Enables advanced ducking which ducks other audio based on the presence of voice activity from local and remote chat participants.
    /// Default: true.
    public var isAdvancedDuckingEnabled: Bool {
        get { RTC.audioDeviceModule.isAdvancedDuckingEnabled }
        set { RTC.audioDeviceModule.isAdvancedDuckingEnabled = newValue }
    }

    /// The ducking(audio reducing) level of other audio.
    @available(iOS 17, macOS 14.0, visionOS 1.0, *)
    public var duckingLevel: AudioDuckingLevel {
        get { AudioDuckingLevel(rawValue: RTC.audioDeviceModule.duckingLevel) ?? .default }
        set { RTC.audioDeviceModule.duckingLevel = newValue.rawValue }
    }

    /// Bypass Voice-Processing I/O of internal AVAudioEngine.
    /// It is valid to toggle this at runtime.
    public var isVoiceProcessingBypassed: Bool {
        get { RTC.audioDeviceModule.isVoiceProcessingBypassed }
        set { RTC.audioDeviceModule.isVoiceProcessingBypassed = newValue }
    }

    /// Bypass the Auto Gain Control of internal AVAudioEngine.
    /// It is valid to toggle this at runtime.
    public var isVoiceProcessingAGCEnabled: Bool {
        get { RTC.audioDeviceModule.isVoiceProcessingAGCEnabled }
        set { RTC.audioDeviceModule.isVoiceProcessingAGCEnabled = newValue }
    }

    /// Enables manual-rendering (no-device) mode of AVAudioEngine.
    /// Currently experimental.
    public var isManualRenderingMode: Bool {
        get { RTC.audioDeviceModule.isManualRenderingMode }
        set {
            let result = RTC.audioDeviceModule.setManualRenderingMode(newValue)
            if !result {
                log("Failed to set manual rendering mode", .error)
            }
        }
    }

    // MARK: - Recording

    /// Keep recording initialized (mic input) and pre-warm voice processing etc.
    /// Mic permission is required and dialog will appear if not already granted.
    /// This will per persisted accross Rooms and connections.
    public var isRecordingAlwaysPrepared: Bool {
        get { RTC.audioDeviceModule.isInitRecordingPersistentMode }
        set { RTC.audioDeviceModule.isInitRecordingPersistentMode = newValue }
    }

    /// Starts mic input to the SDK even without any ``Room`` or a connection.
    /// Audio buffers will flow into ``LocalAudioTrack/add(audioRenderer:)`` and ``capturePostProcessingDelegate``.
    public func startLocalRecording() {
        // Always unmute APM if muted by last session.
        RTC.audioProcessingModule.isMuted = false
        // Start recording on the ADM.
        RTC.audioDeviceModule.initAndStartRecording()
    }

    /// Set a chain of ``AudioEngineObserver``s.
    /// Defaults to having a single ``DefaultAudioSessionObserver`` initially.
    ///
    /// The first object will be invoked and is responsible for calling the next object.
    /// See ``NextInvokable`` protocol for details.
    ///
    /// Objects set here will be retained.
    public func set(engineObservers: [any AudioEngineObserver]) {
        _state.mutate { $0.engineObservers = engineObservers }
    }

<<<<<<< HEAD
    public let mixer = DefaultMixerAudioObserver()
=======
    /// Set to `true` to enable legacy mic mute mode.
    ///
    /// - Default: Uses `AVAudioEngine`'s `isVoiceProcessingInputMuted` internally.
    ///   This is fast, and muted speaker detection works. However, iOS will play a sound effect.
    /// - Legacy: Restarts the internal `AVAudioEngine` without mic input when muted.
    ///   This is slower, and muted speaker detection does not work. No sound effect is played.
    public var isLegacyMuteMode: Bool {
        get { RTC.audioDeviceModule.muteMode == .restartEngine }
        set { RTC.audioDeviceModule.muteMode = newValue ? .restartEngine : .voiceProcessing }
    }
>>>>>>> 76b6deb1

    // MARK: - For testing

    var isEngineRunning: Bool {
        RTC.audioDeviceModule.isEngineRunning
    }

    var isMicrophoneMuted: Bool {
        get { RTC.audioDeviceModule.isMicrophoneMuted }
        set { RTC.audioDeviceModule.isMicrophoneMuted = newValue }
    }

    var engineState: RTCAudioEngineState {
        get { RTC.audioDeviceModule.engineState }
        set { RTC.audioDeviceModule.engineState = newValue }
    }

    var isPlayoutInitialized: Bool {
        RTC.audioDeviceModule.isPlayoutInitialized
    }

    var isPlaying: Bool {
        RTC.audioDeviceModule.isPlaying
    }

    var isRecordingInitialized: Bool {
        RTC.audioDeviceModule.isRecordingInitialized
    }

    var isRecording: Bool {
        RTC.audioDeviceModule.isRecording
    }

    func initPlayout() {
        RTC.audioDeviceModule.initPlayout()
    }

    func startPlayout() {
        RTC.audioDeviceModule.startPlayout()
    }

    func stopPlayout() {
        RTC.audioDeviceModule.stopPlayout()
    }

    func initRecording() {
        RTC.audioDeviceModule.initRecording()
    }

    func startRecording() {
        RTC.audioDeviceModule.startRecording()
    }

    func stopRecording() {
        RTC.audioDeviceModule.stopRecording()
    }

    // MARK: - Internal

    let _state: StateSync<State>

    let _admDelegateAdapter = AudioDeviceModuleDelegateAdapter()

    init() {
        #if os(iOS) || os(visionOS) || os(tvOS)
        let engineObservers: [any AudioEngineObserver] = [DefaultAudioSessionObserver(), mixer]
        #else
        let engineObservers: [any AudioEngineObserver] = [mixer]
        #endif
        _state = StateSync(State(engineObservers: engineObservers))
        _admDelegateAdapter.audioManager = self
        RTC.audioDeviceModule.observer = _admDelegateAdapter
    }
}

public extension AudioManager {
    /// Add an ``AudioRenderer`` to receive pcm buffers from local input (mic).
    /// Only ``AudioRenderer/render(pcmBuffer:)`` will be called.
    /// Usage: `AudioManager.shared.add(localAudioRenderer: localRenderer)`
    func add(localAudioRenderer delegate: AudioRenderer) {
        capturePostProcessingDelegateAdapter.add(delegate: delegate)
    }

    func remove(localAudioRenderer delegate: AudioRenderer) {
        capturePostProcessingDelegateAdapter.remove(delegate: delegate)
    }
}

public extension AudioManager {
    /// Add an ``AudioRenderer`` to receive pcm buffers from combined remote audio.
    /// Only ``AudioRenderer/render(pcmBuffer:)`` will be called.
    /// To receive buffer for individual tracks, use ``RemoteAudioTrack/add(audioRenderer:)`` instead.
    /// Usage: `AudioManager.shared.add(remoteAudioRenderer: localRenderer)`
    func add(remoteAudioRenderer delegate: AudioRenderer) {
        renderPreProcessingDelegateAdapter.add(delegate: delegate)
    }

    func remove(remoteAudioRenderer delegate: AudioRenderer) {
        renderPreProcessingDelegateAdapter.remove(delegate: delegate)
    }
}

extension AudioManager {
    func buildEngineObserverChain() -> (any AudioEngineObserver)? {
        var objects = _state.engineObservers
        guard !objects.isEmpty else { return nil }

        for i in 0 ..< objects.count - 1 {
            objects[i].next = objects[i + 1]
        }

        return objects.first
    }
}<|MERGE_RESOLUTION|>--- conflicted
+++ resolved
@@ -258,9 +258,8 @@
         _state.mutate { $0.engineObservers = engineObservers }
     }
 
-<<<<<<< HEAD
     public let mixer = DefaultMixerAudioObserver()
-=======
+
     /// Set to `true` to enable legacy mic mute mode.
     ///
     /// - Default: Uses `AVAudioEngine`'s `isVoiceProcessingInputMuted` internally.
@@ -271,7 +270,6 @@
         get { RTC.audioDeviceModule.muteMode == .restartEngine }
         set { RTC.audioDeviceModule.muteMode = newValue ? .restartEngine : .voiceProcessing }
     }
->>>>>>> 76b6deb1
 
     // MARK: - For testing
 
