--- conflicted
+++ resolved
@@ -25,11 +25,6 @@
 
 public class CameraCapturer: VideoCapturer {
 
-<<<<<<< HEAD
-    private let capturer: LKRTCCameraVideoCapturer
-
-=======
->>>>>>> eeb4bf78
     @objc
     public static func captureDevices() -> [AVCaptureDevice] {
         DispatchQueue.liveKitWebRTC.sync { LKRTCCameraVideoCapturer.captureDevices() }
@@ -84,17 +79,12 @@
         }
     }
 
-<<<<<<< HEAD
+    // RTCCameraVideoCapturer used internally for now
+    private lazy var capturer: LKRTCCameraVideoCapturer = {
+        DispatchQueue.liveKitWebRTC.sync { LKRTCCameraVideoCapturer(delegate: self) }
+    }()
+
     init(delegate: LKRTCVideoCapturerDelegate, options: CameraCaptureOptions) {
-        self.capturer = DispatchQueue.liveKitWebRTC.sync { LKRTCCameraVideoCapturer(delegate: delegate) }
-=======
-    // RTCCameraVideoCapturer used internally for now
-    private lazy var capturer: RTCCameraVideoCapturer = {
-        DispatchQueue.liveKitWebRTC.sync { RTCCameraVideoCapturer(delegate: self) }
-    }()
-
-    init(delegate: RTCVideoCapturerDelegate, options: CameraCaptureOptions) {
->>>>>>> eeb4bf78
         self.options = options
         super.init(delegate: delegate)
 
