--- conflicted
+++ resolved
@@ -29,11 +29,7 @@
     public let showCursor: Bool
 
     @objc
-<<<<<<< HEAD
-    public let includeAudio: Bool
-=======
     public let appAudio: Bool
->>>>>>> 485e76dd
 
     /// Use broadcast extension for screen capture (iOS only).
     ///
@@ -56,22 +52,14 @@
     public init(dimensions: Dimensions = .h1080_169,
                 fps: Int = 30,
                 showCursor: Bool = true,
-<<<<<<< HEAD
-                includeAudio: Bool = true,
-=======
                 appAudio: Bool = false,
->>>>>>> 485e76dd
                 useBroadcastExtension: Bool = defaultToBroadcastExtension,
                 includeCurrentApplication: Bool = false)
     {
         self.dimensions = dimensions
         self.fps = fps
         self.showCursor = showCursor
-<<<<<<< HEAD
-        self.includeAudio = includeAudio
-=======
         self.appAudio = appAudio
->>>>>>> 485e76dd
         self.useBroadcastExtension = useBroadcastExtension
         self.includeCurrentApplication = includeCurrentApplication
     }
@@ -83,11 +71,7 @@
         return dimensions == other.dimensions &&
             fps == other.fps &&
             showCursor == other.showCursor &&
-<<<<<<< HEAD
-            includeAudio == other.includeAudio &&
-=======
             appAudio == other.appAudio &&
->>>>>>> 485e76dd
             useBroadcastExtension == other.useBroadcastExtension &&
             includeCurrentApplication == other.includeCurrentApplication
     }
@@ -97,11 +81,7 @@
         hasher.combine(dimensions)
         hasher.combine(fps)
         hasher.combine(showCursor)
-<<<<<<< HEAD
-        hasher.combine(includeAudio)
-=======
         hasher.combine(appAudio)
->>>>>>> 485e76dd
         hasher.combine(useBroadcastExtension)
         hasher.combine(includeCurrentApplication)
         return hasher.finalize()
