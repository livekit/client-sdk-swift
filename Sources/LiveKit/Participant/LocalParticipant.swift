/*
 * Copyright 2025 LiveKit
 *
 * Licensed under the Apache License, Version 2.0 (the "License");
 * you may not use this file except in compliance with the License.
 * You may obtain a copy of the License at
 *
 *     http://www.apache.org/licenses/LICENSE-2.0
 *
 * Unless required by applicable law or agreed to in writing, software
 * distributed under the License is distributed on an "AS IS" BASIS,
 * WITHOUT WARRANTIES OR CONDITIONS OF ANY KIND, either express or implied.
 * See the License for the specific language governing permissions and
 * limitations under the License.
 */

import Combine
import Foundation

#if swift(>=5.9)
internal import LiveKitWebRTC
#else
@_implementationOnly import LiveKitWebRTC
#endif

@objc
public class LocalParticipant: Participant {
    @objc
    public var localAudioTracks: [LocalTrackPublication] { audioTracks.compactMap { $0 as? LocalTrackPublication } }

    @objc
    public var localVideoTracks: [LocalTrackPublication] { videoTracks.compactMap { $0 as? LocalTrackPublication } }

    private var allParticipantsAllowed: Bool = true

    private var trackPermissions: [ParticipantTrackPermission] = []

    /// publish a new audio track to the Room
    @objc
    @discardableResult
    public func publish(audioTrack: LocalAudioTrack, options: AudioPublishOptions? = nil) async throws -> LocalTrackPublication {
        let result = try await _publishSerialRunner.run {
            try await self._publish(track: audioTrack, options: options)
        }
        guard let result else { throw LiveKitError(.invalidState) }
        return result
    }

    /// publish a new video track to the Room
    @objc
    @discardableResult
    public func publish(videoTrack: LocalVideoTrack, options: VideoPublishOptions? = nil) async throws -> LocalTrackPublication {
        let result = try await _publishSerialRunner.run {
            try await self._publish(track: videoTrack, options: options)
        }
        guard let result else { throw LiveKitError(.invalidState) }
        return result
    }

    @objc
    override public func unpublishAll(notify _notify: Bool = true) async {
        // Build a list of Publications
        let publications = _state.trackPublications.values.compactMap { $0 as? LocalTrackPublication }
        for publication in publications {
            do {
                try await unpublish(publication: publication, notify: _notify)
            } catch {
                log("Failed to unpublish track \(publication.sid) with error \(error)", .error)
            }
        }
    }

    /// unpublish an existing published track
    /// this will also stop the track
    @objc
    public func unpublish(publication: LocalTrackPublication, notify _notify: Bool = true) async throws {
        let room = try requireRoom()

        func _notifyDidUnpublish() async {
            guard _notify else { return }
            delegates.notify(label: { "localParticipant.didUnpublish \(publication)" }) {
                $0.participant?(self, didUnpublishTrack: publication)
            }
            room.delegates.notify(label: { "room.didUnpublish \(publication)" }) {
                $0.room?(room, participant: self, didUnpublishTrack: publication)
            }
        }

        // Remove the publication
        _state.mutate { $0.trackPublications.removeValue(forKey: publication.sid) }

        // If track is nil, only notify unpublish and return
        guard let track = publication.track as? LocalTrack else {
            return await _notifyDidUnpublish()
        }

        if let publisher = room._state.publisher, let sender = track._state.rtpSender {
            // Remove all simulcast senders...
            let simulcastSenders = track._state.read { Array($0.rtpSenderForCodec.values) }
            for simulcastSender in simulcastSenders {
                try await publisher.remove(track: simulcastSender)
            }
            // Remove main sender...
            try await publisher.remove(track: sender)
            // Mark re-negotiation required...
            try await room.publisherShouldNegotiate()
        }

        // Wait for track to stop (if required)
        if room._state.roomOptions.stopLocalTrackOnUnpublish {
            try await track.stop()
        }

        try await track.onUnpublish()

        await _notifyDidUnpublish()
    }

    /// Publish data to the other participants in the room
    ///
    /// Data is forwarded to each participant in the room. Each payload must not exceed 15k.
    /// - Parameters:
    ///   - data: Data to send
    ///   - options: Provide options with a ``DataPublishOptions`` class.
    @objc
    public func publish(data: Data, options: DataPublishOptions? = nil) async throws {
        let room = try requireRoom()
        let options = options ?? room._state.roomOptions.defaultDataPublishOptions

        guard let identityString = _state.identity?.stringValue else {
            throw LiveKitError(.invalidState, message: "identity is nil")
        }

        let userPacket = Livekit_UserPacket.with {
            $0.participantIdentity = identityString
            $0.payload = data
            $0.destinationIdentities = options.destinationIdentities.map(\.stringValue)
            $0.topic = options.topic ?? ""
        }

        try await room.send(userPacket: userPacket, kind: options.reliable ? .reliable : .lossy)
    }

    /**
     * Control who can subscribe to LocalParticipant's published tracks.
     *
     * By default, all participants can subscribe. This allows fine-grained control over
     * who is able to subscribe at a participant and track level.
     *
     * Note: if access is given at a track-level (i.e. both ``allParticipantsAllowed`` and
     * ``ParticipantTrackPermission/allTracksAllowed`` are false), any newer published tracks
     * will not grant permissions to any participants and will require a subsequent
     * permissions update to allow subscription.
     *
     * - Parameter allParticipantsAllowed Allows all participants to subscribe all tracks.
     *  Takes precedence over ``participantTrackPermissions`` if set to true.
     *  By default this is set to true.
     * - Parameter participantTrackPermissions Full list of individual permissions per
     *  participant/track. Any omitted participants will not receive any permissions.
     */
    @objc
    public func setTrackSubscriptionPermissions(allParticipantsAllowed: Bool,
                                                trackPermissions: [ParticipantTrackPermission] = []) async throws
    {
        self.allParticipantsAllowed = allParticipantsAllowed
        self.trackPermissions = trackPermissions

        try await sendTrackSubscriptionPermissions()
    }

    /// Sets and updates the metadata of the local participant.
    ///
    /// Note: this requires `CanUpdateOwnMetadata` permission encoded in the token.
    public func set(metadata: String) async throws {
        let room = try requireRoom()
        try await room.signalClient.sendUpdateParticipant(metadata: metadata)
        _state.mutate { $0.metadata = metadata }
    }

    /// Sets and updates the name of the local participant.
    ///
    /// Note: this requires `CanUpdateOwnMetadata` permission encoded in the token.
    public func set(name: String) async throws {
        let room = try requireRoom()
        try await room.signalClient.sendUpdateParticipant(name: name)
        _state.mutate { $0.name = name }
    }

    public func set(attributes: [String: String]) async throws {
        let room = try requireRoom()
        try await room.signalClient.sendUpdateParticipant(attributes: attributes)
        _state.mutate { $0.attributes = attributes }
    }

    func sendTrackSubscriptionPermissions() async throws {
        let room = try requireRoom()
        guard room._state.connectionState == .connected else { return }

        try await room.signalClient.sendUpdateSubscriptionPermission(allParticipants: allParticipantsAllowed,
                                                                     trackPermissions: trackPermissions)
    }

    func _set(subscribedQualities qualities: [Livekit_SubscribedQuality], forTrackSid trackSid: Track.Sid) {
        guard let publication = trackPublications[trackSid],
              let track = publication.track as? LocalVideoTrack,
              let sender = track._state.rtpSender
        else { return }

        sender._set(subscribedQualities: qualities)
    }

    override func set(permissions newValue: ParticipantPermissions) -> Bool {
        guard let room = _room else { return false }
        let didUpdate = super.set(permissions: newValue)

        if didUpdate {
            delegates.notify(label: { "participant.didUpdatePermissions: \(newValue)" }) {
                $0.participant?(self, didUpdatePermissions: newValue)
            }
            room.delegates.notify(label: { "room.didUpdatePermissions: \(newValue)" }) {
                $0.room?(room, participant: self, didUpdatePermissions: newValue)
            }
        }

        return didUpdate
    }

    // MARK: - Broadcast Activation

    #if os(iOS)

    private var cancellable = Set<AnyCancellable>()

    override init(room: Room, sid: Participant.Sid? = nil, identity: Participant.Identity? = nil) {
        super.init(room: room, sid: sid, identity: identity)

        guard BroadcastBundleInfo.hasExtension else { return }
        BroadcastManager.shared.isBroadcastingPublisher.sink { [weak self] in
            self?.broadcastStateChanged($0)
        }
        .store(in: &cancellable)
    }

    private func broadcastStateChanged(_ isBroadcasting: Bool) {
        guard isBroadcasting else {
            logger.debug("Broadcast stopped")
            return
        }
        logger.debug("Broadcast started")

        Task { [weak self] in
            guard let self else { return }

            guard BroadcastManager.shared.shouldPublishTrack else {
                logger.debug("Will not publish screen share track")
                return
            }
            do {
                try await self.setScreenShare(enabled: true)
            } catch {
                logger.error("Failed to enable screen share: \(error)")
            }
        }
    }
    #endif
}

// MARK: - Session Migration

extension LocalParticipant {
    func publishedTracksInfo() -> [Livekit_TrackPublishedResponse] {
        _state.trackPublications.values.filter { $0.track != nil }
            .map { publication in
                Livekit_TrackPublishedResponse.with {
                    $0.cid = publication.track!.mediaTrack.trackId
                    if let info = publication._state.latestInfo {
                        $0.track = info
                    }
                }
            }
    }

    func republishAllTracks() async throws {
        let mediaTracks = _state.trackPublications.values.map { $0.track as? LocalTrack }.compactMap { $0 }

        await unpublishAll()

        for mediaTrack in mediaTracks {
            // Don't re-publish muted tracks
            if mediaTrack.isMuted { continue }
            try await _publish(track: mediaTrack, options: mediaTrack.publishOptions)
        }
    }
}

// MARK: - Simplified API

public extension LocalParticipant {
    @objc
    @discardableResult
    func setCamera(enabled: Bool,
                   captureOptions: CameraCaptureOptions? = nil,
                   publishOptions: VideoPublishOptions? = nil) async throws -> LocalTrackPublication?
    {
        try await set(source: .camera,
                      enabled: enabled,
                      captureOptions: captureOptions,
                      publishOptions: publishOptions)
    }

    @objc
    @discardableResult
    func setMicrophone(enabled: Bool,
                       captureOptions: AudioCaptureOptions? = nil,
                       publishOptions: AudioPublishOptions? = nil) async throws -> LocalTrackPublication?
    {
        try await set(source: .microphone,
                      enabled: enabled,
                      captureOptions: captureOptions,
                      publishOptions: publishOptions)
    }

    /// Enable or disable screen sharing. This has different behavior depending on the platform.
    ///
    /// For iOS, this will use ``InAppScreenCapturer`` to capture in-app screen only due to Apple's limitation.
    /// If you would like to capture the screen when the app is in the background, you will need to create a "Broadcast Upload Extension".
    ///
    /// For macOS, this will use ``MacOSScreenCapturer`` to capture the main screen. ``MacOSScreenCapturer`` has the ability
    /// to capture other screens and windows. See ``MacOSScreenCapturer`` for details.
    ///
    /// For advanced usage, you can create a relevant ``LocalVideoTrack`` and call ``LocalParticipant/publishVideoTrack(track:publishOptions:)``.
    @objc
    @discardableResult
    func setScreenShare(enabled: Bool) async throws -> LocalTrackPublication? {
        try await set(source: .screenShareVideo, enabled: enabled)
    }

    @objc
    @discardableResult
    func set(source: Track.Source,
             enabled: Bool,
             captureOptions: CaptureOptions? = nil,
             publishOptions: TrackPublishOptions? = nil) async throws -> LocalTrackPublication?
    {
        try await _publishSerialRunner.run {
            let room = try self.requireRoom()

            // Try to get existing publication
            if let publication = self.getTrackPublication(source: source) as? LocalTrackPublication {
                if enabled {
                    try await publication.unmute()
                    return publication
                } else {
                    if source == .camera || source == .microphone {
                        try await publication.mute()
                    } else {
                        try await self.unpublish(publication: publication)
                    }
                    return publication
                }
            } else if enabled {
                // Try to create a new track
                if source == .camera {
                    let localTrack = LocalVideoTrack.createCameraTrack(options: (captureOptions as? CameraCaptureOptions) ?? room._state.roomOptions.defaultCameraCaptureOptions,
                                                                       reportStatistics: room._state.roomOptions.reportRemoteTrackStatistics)
                    return try await self._publish(track: localTrack, options: publishOptions)
                } else if source == .microphone {
                    let localTrack = LocalAudioTrack.createTrack(options: (captureOptions as? AudioCaptureOptions) ?? room._state.roomOptions.defaultAudioCaptureOptions,
                                                                 reportStatistics: room._state.roomOptions.reportRemoteTrackStatistics)
                    return try await self._publish(track: localTrack, options: publishOptions)
                } else if source == .screenShareVideo {
                    #if os(iOS)

                    let localTrack: LocalVideoTrack
                    let defaultOptions = room._state.roomOptions.defaultScreenShareCaptureOptions

                    if defaultOptions.useBroadcastExtension {
                        if captureOptions != nil {
                            logger.warning("Ignoring screen capture options passed to local participant's `\(#function)`; using room defaults instead.")
                            logger.warning("When using a broadcast extension, screen capture options must be set as room defaults.")
                        }
                        guard BroadcastManager.shared.isBroadcasting else {
                            BroadcastManager.shared.requestActivation()
                            return nil
                        }
                        // Wait until broadcasting to publish track
                        localTrack = LocalVideoTrack.createBroadcastScreenCapturerTrack(options: defaultOptions)
                    } else {
                        let options = (captureOptions as? ScreenShareCaptureOptions) ?? defaultOptions
                        localTrack = LocalVideoTrack.createInAppScreenShareTrack(options: options)
                    }
                    return try await self._publish(track: localTrack, options: publishOptions)
                    #elseif os(macOS)
                    if #available(macOS 12.3, *) {
                        let mainDisplay = try await MacOSScreenCapturer.mainDisplaySource()
                        let track = LocalVideoTrack.createMacOSScreenShareTrack(source: mainDisplay,
                                                                                options: (captureOptions as? ScreenShareCaptureOptions) ?? room._state.roomOptions.defaultScreenShareCaptureOptions,
                                                                                reportStatistics: room._state.roomOptions.reportRemoteTrackStatistics)
                        return try await self._publish(track: track, options: publishOptions)
                    }
                    #endif
                }
            }

            return nil
        }
    }
}

// MARK: - Simulcast codecs

extension LocalParticipant {
    // Publish additional (backup) codec when requested by server
    func publish(additionalVideoCodec subscribedCodec: Livekit_SubscribedCodec,
                 for localTrackPublication: LocalTrackPublication) async throws
    {
        let room = try requireRoom()

        guard let videoCodec = subscribedCodec.toVideoCodec() else { return }

        log("[Publish/Backup] Additional video codec: \(videoCodec)...")

        guard let track = localTrackPublication.track as? LocalVideoTrack else {
            throw LiveKitError(.invalidState, message: "Track is nil")
        }

        if !videoCodec.isBackup {
            throw LiveKitError(.invalidState, message: "Attempted to publish a non-backup video codec as backup")
        }

        let publisher = try room.requirePublisher()

        let publishOptions = (track.publishOptions as? VideoPublishOptions) ?? room._state.roomOptions.defaultVideoPublishOptions

        // Should be already resolved...
        let dimensions = try await track.capturer.dimensionsCompleter.wait()

        let encodings = Utils.computeVideoEncodings(dimensions: dimensions,
                                                    publishOptions: publishOptions,
                                                    overrideVideoCodec: videoCodec)

        log("[Publish/Backup] Using encodings: \(encodings.map { $0.toDebugString() }.joined(separator: ", "))")

        // Add transceiver first...

        let transInit = DispatchQueue.liveKitWebRTC.sync { LKRTCRtpTransceiverInit() }
        transInit.direction = .sendOnly
        transInit.sendEncodings = encodings

        // Add transceiver to publisher pc...
        let transceiver = try await publisher.addTransceiver(with: track.mediaTrack, transceiverInit: transInit)
        log("[Publish] Added transceiver...")

        // Set codec...
        transceiver.set(preferredVideoCodec: videoCodec)

        let sender = transceiver.sender

        // Request a new track to the server
        let trackInfo = try await room.signalClient.sendAddTrack(cid: sender.senderId,
                                                                 name: track.name,
                                                                 type: track.kind.toPBType(),
                                                                 source: track.source.toPBType())
        {
            $0.sid = localTrackPublication.sid.stringValue
            $0.simulcastCodecs = [
                Livekit_SimulcastCodec.with { sc in
                    sc.cid = sender.senderId
                    sc.codec = videoCodec.name
                },
            ]

            $0.layers = dimensions.videoLayers(for: encodings)
        }

        log("[Publish] server responded trackInfo: \(trackInfo)")

        sender._set(subscribedQualities: subscribedCodec.qualities)

        // Attach multi-codec sender...
        track._state.mutate { $0.rtpSenderForCodec[videoCodec] = sender }

        try await room.publisherShouldNegotiate()
    }
}

// MARK: - Helper

extension [Livekit_SubscribedQuality] {
    /// Find the highest quality in the array
    var highest: Livekit_VideoQuality {
        reduce(Livekit_VideoQuality.off) { maxQuality, subscribedQuality in
            subscribedQuality.enabled && subscribedQuality.quality > maxQuality ? subscribedQuality.quality : maxQuality
        }
    }
}

// MARK: - Private

private extension LocalParticipant {
    @discardableResult
    private func _publish(track: LocalTrack, options: TrackPublishOptions? = nil) async throws -> LocalTrackPublication {
        log("[publish] \(track) options: \(String(describing: options ?? nil))...", .info)

        try checkPermissions(toPublish: track)

        let room = try requireRoom()
        let publisher = try room.requirePublisher()

        guard _state.trackPublications.values.first(where: { $0.track === track }) == nil else {
            throw LiveKitError(.invalidState, message: "This track has already been published.")
        }

        guard track is LocalVideoTrack || track is LocalAudioTrack else {
            throw LiveKitError(.invalidState, message: "Unknown LocalTrack type")
        }

        // Try to start the Track
        try await track.start()
        // Starting the Track could be time consuming especially for camera etc.
        // Check cancellation after track starts.
        try Task.checkCancellation()

        do {
            var dimensions: Dimensions? // Only for Video
            var publishName: String? = nil

            var sendEncodings: [LKRTCRtpEncodingParameters]?
            var populatorFunc: SignalClient.AddTrackRequestPopulator?

            if let track = track as? LocalVideoTrack {
                // Wait for Dimensions...
                log("[Publish] Waiting for dimensions to resolve...")
                dimensions = try await track.capturer.dimensionsCompleter.wait()

                guard let dimensions else {
                    throw LiveKitError(.capturerDimensionsNotResolved, message: "VideoCapturer dimensions are not resolved")
                }

                log("[publish] computing encode settings with dimensions: \(dimensions)...")

                let videoPublishOptions = (options as? VideoPublishOptions) ?? room._state.roomOptions.defaultVideoPublishOptions
                publishName = videoPublishOptions.name

                let encodings = Utils.computeVideoEncodings(dimensions: dimensions,
                                                            publishOptions: videoPublishOptions,
                                                            isScreenShare: track.source == .screenShareVideo)

                log("[publish] Using encodings: \(encodings.map { $0.toDebugString() }.joined(separator: ", "))")
                sendEncodings = encodings

                populatorFunc = { populator in
                    let videoLayers = dimensions.videoLayers(for: encodings)

                    self.log("[publish] using layers: \(videoLayers.map { String(describing: $0) }.joined(separator: ", "))")

                    var simulcastCodecs: [Livekit_SimulcastCodec] = [
                        // Always add first codec...
                        Livekit_SimulcastCodec.with {
                            $0.cid = track.mediaTrack.trackId
                            if let preferredCodec = videoPublishOptions.preferredCodec {
                                $0.codec = preferredCodec.name
                            }
                        },
                    ]

                    if let backupCodec = videoPublishOptions.preferredBackupCodec {
                        // Add backup codec to simulcast codecs...
                        let lkSimulcastCodec = Livekit_SimulcastCodec.with {
                            $0.cid = ""
                            $0.codec = backupCodec.name
                        }
                        simulcastCodecs.append(lkSimulcastCodec)
                    }

                    populator.width = UInt32(dimensions.width)
                    populator.height = UInt32(dimensions.height)
                    populator.layers = videoLayers
                    populator.simulcastCodecs = simulcastCodecs

                    if let streamName = options?.streamName {
                        // Set stream name if specified in options
                        populator.stream = streamName
                    }

                    self.log("[publish] requesting add track to server with \(populator)...")
                }
            } else if track is LocalAudioTrack {
                // additional params for Audio
                let audioPublishOptions = (options as? AudioPublishOptions) ?? room._state.roomOptions.defaultAudioPublishOptions
                publishName = audioPublishOptions.name

<<<<<<< HEAD
                let encoding = audioPublishOptions.encoding ?? AudioEncoding.presetMusic
=======
                    populator.disableDtx = !publishOptions.dtx
                    populator.disableRed = !publishOptions.red
>>>>>>> 2937f43e

                log("[publish] maxBitrate: \(encoding.maxBitrate)")

                sendEncodings = [
                    RTC.createRtpEncodingParameters(encoding: encoding),
                ]

                populatorFunc = { populator in
                    populator.disableDtx = !audioPublishOptions.dtx

                    if let streamName = options?.streamName {
                        // Set stream name if specified in options
                        populator.stream = streamName
                    }
                }
            }

            guard let sendEncodings, let populatorFunc else { throw LiveKitError(.invalidState) }

            let addTrackName = publishName ?? track.name
            // Request a new track to the server
            let addTrackFunc: () async throws -> Livekit_TrackInfo = {
                try await room.signalClient.sendAddTrack(cid: track.mediaTrack.trackId,
                                                         name: addTrackName,
                                                         type: track.kind.toPBType(),
                                                         source: track.source.toPBType(),
                                                         encryption: room.e2eeManager?.e2eeOptions.encryptionType.toPBType() ?? .none,
                                                         populatorFunc)
            }

            let negotiateFunc: () async throws -> Void = {
                let transInit = DispatchQueue.liveKitWebRTC.sync { LKRTCRtpTransceiverInit() }
                transInit.direction = .sendOnly
                transInit.sendEncodings = sendEncodings

                // Add transceiver to pc
                let transceiver = try await publisher.addTransceiver(with: track.mediaTrack, transceiverInit: transInit)

                // Attach sender to track...
                await track.set(transport: publisher, rtpSender: transceiver.sender)

                if track is LocalVideoTrack {
                    let publishOptions = (options as? VideoPublishOptions) ?? room._state.roomOptions.defaultVideoPublishOptions

                    let setDegradationPreference: NSNumber? = {
                        if let rtcDegradationPreference = publishOptions.degradationPreference.toRTCType() {
                            return NSNumber(value: rtcDegradationPreference.rawValue)
                        } else if track.source == .screenShareVideo || publishOptions.simulcast {
                            return NSNumber(value: RTCDegradationPreference.maintainResolution.rawValue)
                        }
                        return nil
                    }()

                    if let setDegradationPreference {
                        self.log("[publish] set degradationPreference to \(setDegradationPreference)")
                        let params = transceiver.sender.parameters
                        params.degradationPreference = setDegradationPreference
                        // Changing params directly doesn't work so we need to update params and set it back to sender.parameters
                        transceiver.sender.parameters = params
                    }

                    if let preferredCodec = publishOptions.preferredCodec {
                        transceiver.set(preferredVideoCodec: preferredCodec)
                    }
                }

                try await room.publisherShouldNegotiate()
            }

            let fastPublishMode = !_internalState.enabledPublishVideoCodecs.isEmpty

            let trackInfo = try await {
                log("[publish] Fast publish mode: \(fastPublishMode ? "true" : "false")")

                if fastPublishMode {
                    // Concurrent
                    async let trackInfoPromise = addTrackFunc()
                    async let negotiatePromise: () = negotiateFunc()
                    let (trackInfo, _) = try await (trackInfoPromise, negotiatePromise)
                    return trackInfo
                } else {
                    // Sequential
                    let trackInfoPromise = try await addTrackFunc()
                    try await negotiateFunc()
                    return trackInfoPromise
                }
            }()

            if track is LocalVideoTrack {
                if let firstCodecMime = trackInfo.codecs.first?.mimeType,
                   let firstVideoCodec = VideoCodec.from(mimeType: firstCodecMime)
                {
                    log("[Publish] First video codec: \(firstVideoCodec)")
                    track._state.mutate { $0.videoCodec = firstVideoCodec }
                }
            }

            let publication = LocalTrackPublication(info: trackInfo, participant: self)
            await publication.set(track: track)

            add(publication: publication)

            // Store publishOptions used for this track...
            track._state.mutate { $0.lastPublishOptions = options }

            // Notify didPublish
            delegates.notify(label: { "localParticipant.didPublish \(publication)" }) {
                $0.participant?(self, didPublishTrack: publication)
            }
            room.delegates.notify(label: { "localParticipant.didPublish \(publication)" }) {
                $0.room?(room, participant: self, didPublishTrack: publication)
            }

            log("[publish] success \(publication)", .info)

            return publication
        } catch {
            log("[publish] failed \(track), error: \(error)", .error)
            // Stop track when publish fails
            try await track.stop()
            // Rethrow
            throw error
        }
    }

    private func checkPermissions(toPublish track: LocalTrack) throws {
        guard permissions.canPublish else {
            throw LiveKitError(.insufficientPermissions, message: "Participant does not have permission to publish")
        }

        let sources = permissions.canPublishSources
        if !sources.isEmpty, !sources.contains(track.source.rawValue) {
            throw LiveKitError(.insufficientPermissions, message: "Participant does not have permission to publish tracks from this source")
        }
    }
}<|MERGE_RESOLUTION|>--- conflicted
+++ resolved
@@ -590,12 +590,7 @@
                 let audioPublishOptions = (options as? AudioPublishOptions) ?? room._state.roomOptions.defaultAudioPublishOptions
                 publishName = audioPublishOptions.name
 
-<<<<<<< HEAD
                 let encoding = audioPublishOptions.encoding ?? AudioEncoding.presetMusic
-=======
-                    populator.disableDtx = !publishOptions.dtx
-                    populator.disableRed = !publishOptions.red
->>>>>>> 2937f43e
 
                 log("[publish] maxBitrate: \(encoding.maxBitrate)")
 
@@ -605,6 +600,7 @@
 
                 populatorFunc = { populator in
                     populator.disableDtx = !audioPublishOptions.dtx
+                    populator.disableRed = !publishOptions.red
 
                     if let streamName = options?.streamName {
                         // Set stream name if specified in options
