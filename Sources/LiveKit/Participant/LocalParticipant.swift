--- conflicted
+++ resolved
@@ -556,11 +556,7 @@
                         // Always add first codec...
                         Livekit_SimulcastCodec.with {
                             $0.cid = track.mediaTrack.trackId
-<<<<<<< HEAD
                             if let preferredCodec = videoPublishOptions.preferredCodec {
-=======
-                            if let preferredCodec = publishOptions.preferredCodec {
->>>>>>> b7c2ebc7
                                 $0.codec = preferredCodec.name
                             }
                         },
@@ -640,11 +636,7 @@
                 await track.set(transport: publisher, rtpSender: transceiver.sender)
 
                 if track is LocalVideoTrack {
-<<<<<<< HEAD
                     if let firstCodecMime = trackInfo.codecs.first?.mimeType,
-=======
-                    if let firstCodecMime = addTrackResult.trackInfo.codecs.first?.mimeType,
->>>>>>> b7c2ebc7
                        let firstVideoCodec = VideoCodec.from(mimeType: firstCodecMime)
                     {
                         log("[Publish] First video codec: \(firstVideoCodec)")
