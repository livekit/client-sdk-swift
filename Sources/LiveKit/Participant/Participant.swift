/*
 * Copyright 2022 LiveKit
 *
 * Licensed under the Apache License, Version 2.0 (the "License");
 * you may not use this file except in compliance with the License.
 * You may obtain a copy of the License at
 *
 *     http://www.apache.org/licenses/LICENSE-2.0
 *
 * Unless required by applicable law or agreed to in writing, software
 * distributed under the License is distributed on an "AS IS" BASIS,
 * WITHOUT WARRANTIES OR CONDITIONS OF ANY KIND, either express or implied.
 * See the License for the specific language governing permissions and
 * limitations under the License.
 */

import Foundation
import WebRTC
import Promises

@objc
public class Participant: NSObject, ObservableObject, Loggable {

    // MARK: - MulticastDelegate

    internal var delegates = MulticastDelegate<ParticipantDelegate>()

    internal let queue = DispatchQueue(label: "LiveKitSDK.participant", qos: .default)

    @objc
    public var sid: Sid { _state.sid }

    @objc
    public var identity: String { _state.identity }

    @objc
    public var name: String { _state.name }

    @objc
    public var audioLevel: Float { _state.audioLevel }

    @objc
    public var isSpeaking: Bool { _state.isSpeaking }

    @objc
    public var metadata: String? { _state.metadata }

    @objc
    public var connectionQuality: ConnectionQuality { _state.connectionQuality }

    @objc
    public var permissions: ParticipantPermissions { _state.permissions }

    @objc
    public var joinedAt: Date? { _state.joinedAt }

    @objc
    public var tracks: [String: TrackPublication] { _state.tracks }

    @objc
    public var audioTracks: [TrackPublication] {
        _state.tracks.values.filter { $0.kind == .audio }
    }

    @objc
    public var videoTracks: [TrackPublication] {
        _state.tracks.values.filter { $0.kind == .video }
    }

    internal var info: Livekit_ParticipantInfo?

    // Reference to the Room this Participant belongs to
    public let room: Room

    // MARK: - Internal

    internal struct State: Equatable, Hashable {
        let sid: Sid
        var identity: String
        var name: String
        var audioLevel: Float = 0.0
        var isSpeaking: Bool = false
        var metadata: String?
        var joinedAt: Date?
        var connectionQuality: ConnectionQuality = .unknown
        var permissions = ParticipantPermissions()
        var tracks = [String: TrackPublication]()
    }

    internal var _state: StateSync<State>

    internal init(sid: String,
                  identity: String,
                  name: String,
                  room: Room) {

        self.room = room

        // initial state
        _state = StateSync(State(
            sid: sid,
            identity: identity,
            name: name
        ))

        super.init()

        // trigger events when state mutates
        _state.onDidMutate = { [weak self] newState, oldState in

            guard let self = self else { return }

            if newState.isSpeaking != oldState.isSpeaking {
                self.delegates.notify(label: { "participant.didUpdate isSpeaking: \(self.isSpeaking)" }) {
                    $0.participant?(self, didUpdate: self.isSpeaking)
                }
            }

            // metadata updated
            if let metadata = newState.metadata, metadata != oldState.metadata,
               // don't notify if empty string (first time only)
               (oldState.metadata == nil ? !metadata.isEmpty : true) {

                self.delegates.notify(label: { "participant.didUpdate metadata: \(metadata)" }) {
                    $0.participant?(self, didUpdate: metadata)
                }
                self.room.delegates.notify(label: { "room.didUpdate metadata: \(metadata)" }) {
                    $0.room?(self.room, participant: self, didUpdate: metadata)
                }
            }

<<<<<<< HEAD
            // name updated
            if state.name != oldState.name {
                // notfy participant delegates
                self.delegates.notify(label: { "participant.didUpdateName: \(state.name)" }) {
                    $0.participant?(self, didUpdateName: state.name)
                }
                // notify room delegates
                self.room.delegates.notify(label: { "room.didUpdateName: \(state.name)" }) {
                    $0.room?(self.room, participant: self, didUpdateName: state.name)
                }
            }

            if state.connectionQuality != oldState.connectionQuality {
=======
            if newState.connectionQuality != oldState.connectionQuality {
>>>>>>> 937bc78b
                self.delegates.notify(label: { "participant.didUpdate connectionQuality: \(self.connectionQuality)" }) {
                    $0.participant?(self, didUpdate: self.connectionQuality)
                }
                self.room.delegates.notify(label: { "room.didUpdate connectionQuality: \(self.connectionQuality)" }) {
                    $0.room?(self.room, participant: self, didUpdate: self.connectionQuality)
                }
            }

            // notify object change when any state updates
            Task.detached { @MainActor in
                self.objectWillChange.send()
            }
        }
    }

    @discardableResult
    internal func cleanUp(notify _notify: Bool = true) -> Promise<Void> {

        unpublishAll(notify: _notify).then(on: queue) {
            // reset state
            self._state.mutate { $0 = State(sid: $0.sid, identity: $0.identity, name: $0.name) }
        }
    }

    internal func unpublishAll(notify _notify: Bool = true) -> Promise<Void> {
        fatalError("Unimplemented")
    }

    internal func addTrack(publication: TrackPublication) {
        _state.mutate { $0.tracks[publication.sid] = publication }
        publication.track?._state.mutate { $0.sid = publication.sid }
    }

    internal func updateFromInfo(info: Livekit_ParticipantInfo) {

        _state.mutate {
            $0.identity = info.identity
            $0.name = info.name
            $0.metadata = info.metadata
            $0.joinedAt = Date(timeIntervalSince1970: TimeInterval(info.joinedAt))
        }

        self.info = info
        set(permissions: info.permission.toLKType())
    }

    @discardableResult
    internal func set(permissions newValue: ParticipantPermissions) -> Bool {

        guard self.permissions != newValue else {
            // no change
            return false
        }

        _state.mutate { $0.permissions = newValue }

        return true
    }
}

// MARK: - Simplified API

extension Participant {

    public func isCameraEnabled() -> Bool {
        !(getTrackPublication(source: .camera)?.muted ?? true)
    }

    public func isMicrophoneEnabled() -> Bool {
        !(getTrackPublication(source: .microphone)?.muted ?? true)
    }

    public func isScreenShareEnabled() -> Bool {
        !(getTrackPublication(source: .screenShareVideo)?.muted ?? true)
    }

    internal func getTrackPublication(name: String) -> TrackPublication? {
        _state.tracks.values.first(where: { $0.name == name })
    }

    /// find the first publication matching `source` or any compatible.
    internal func getTrackPublication(source: Track.Source) -> TrackPublication? {
        // if source is unknown return nil
        guard source != .unknown else { return nil }
        // try to find a Publication with matching source
        if let result = _state.tracks.values.first(where: { $0.source == source }) {
            return result
        }
        // try to find a compatible Publication
        if let result = _state.tracks.values.filter({ $0.source == .unknown }).first(where: {
            (source == .microphone && $0.kind == .audio) ||
                (source == .camera && $0.kind == .video && $0.name != Track.screenShareVideoName) ||
                (source == .screenShareVideo && $0.kind == .video && $0.name == Track.screenShareVideoName) ||
                (source == .screenShareAudio && $0.kind == .audio && $0.name == Track.screenShareVideoName)
        }) {
            return result
        }

        return nil
    }
}<|MERGE_RESOLUTION|>--- conflicted
+++ resolved
@@ -129,23 +129,20 @@
                 }
             }
 
-<<<<<<< HEAD
             // name updated
-            if state.name != oldState.name {
+            if newState.name != oldState.name {
                 // notfy participant delegates
-                self.delegates.notify(label: { "participant.didUpdateName: \(state.name)" }) {
-                    $0.participant?(self, didUpdateName: state.name)
+                self.delegates.notify(label: { "participant.didUpdateName: \(newState.name)" }) {
+                    $0.participant?(self, didUpdateName: newState.name)
                 }
                 // notify room delegates
-                self.room.delegates.notify(label: { "room.didUpdateName: \(state.name)" }) {
-                    $0.room?(self.room, participant: self, didUpdateName: state.name)
-                }
-            }
-
-            if state.connectionQuality != oldState.connectionQuality {
-=======
+                self.room.delegates.notify(label: { "room.didUpdateName: \(newState.name)" }) {
+                    $0.room?(self.room, participant: self, didUpdateName: newState.name)
+                }
+            }
+
             if newState.connectionQuality != oldState.connectionQuality {
->>>>>>> 937bc78b
+
                 self.delegates.notify(label: { "participant.didUpdate connectionQuality: \(self.connectionQuality)" }) {
                     $0.participant?(self, didUpdate: self.connectionQuality)
                 }
