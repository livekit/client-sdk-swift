--- conflicted
+++ resolved
@@ -38,15 +38,7 @@
 
         pcmBuffer.frameLength = AVAudioFrameCount(frames)
 
-<<<<<<< HEAD
-        guard let targetBufferPointer = pcmBuffer.floatChannelData else { return nil }
-
-        // Optimized version
-        let factor = Float(Int16.max)
-        var normalizationFactor: Float = 1.0 / factor // Or use 32768.0
-=======
         guard let targetBufferPointer = pcmBuffer.int16ChannelData else { return nil }
->>>>>>> 4a74cf4f
 
         for i in 0 ..< channels {
             let sourceBuffer = rawBuffer(forChannel: i)
