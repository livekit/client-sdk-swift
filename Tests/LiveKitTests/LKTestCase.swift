/*
 * Copyright 2025 LiveKit
 *
 * Licensed under the Apache License, Version 2.0 (the "License");
 * you may not use this file except in compliance with the License.
 * You may obtain a copy of the License at
 *
 *     http://www.apache.org/licenses/LICENSE-2.0
 *
 * Unless required by applicable law or agreed to in writing, software
 * distributed under the License is distributed on an "AS IS" BASIS,
 * WITHOUT WARRANTIES OR CONDITIONS OF ANY KIND, either express or implied.
 * See the License for the specific language governing permissions and
 * limitations under the License.
 */

@testable import LiveKit
import LiveKitWebRTC
import XCTest

/// Subclass of XCTestCase that performs global initialization.
class LKTestCase: XCTestCase {
    private static let _globalSetup: Bool = {
        LiveKitSDK.setLoggerStandardOutput()
        RTCSetMinDebugLogLevel(.info)
        return true
    }()

    override func setUp() {
        assert(Self._globalSetup, "Global initialization failed")
<<<<<<< HEAD
        continueAfterFailure = false
=======
        continueAfterFailure = false // Fail early
>>>>>>> d4921f34
        super.setUp()
    }
}<|MERGE_RESOLUTION|>--- conflicted
+++ resolved
@@ -28,11 +28,7 @@
 
     override func setUp() {
         assert(Self._globalSetup, "Global initialization failed")
-<<<<<<< HEAD
-        continueAfterFailure = false
-=======
         continueAfterFailure = false // Fail early
->>>>>>> d4921f34
         super.setUp()
     }
 }