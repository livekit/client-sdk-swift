/*
 * Copyright 2025 LiveKit
 *
 * Licensed under the Apache License, Version 2.0 (the "License");
 * you may not use this file except in compliance with the License.
 * You may obtain a copy of the License at
 *
 *     http://www.apache.org/licenses/LICENSE-2.0
 *
 * Unless required by applicable law or agreed to in writing, software
 * distributed under the License is distributed on an "AS IS" BASIS,
 * WITHOUT WARRANTIES OR CONDITIONS OF ANY KIND, either express or implied.
 * See the License for the specific language governing permissions and
 * limitations under the License.
 */

@testable import LiveKit
import XCTest

<<<<<<< HEAD
class RpcTests: XCTestCase {
=======
class RpcTests: LKTestCase {
    // Mock DataChannelPair to intercept outgoing packets
    class MockDataChannelPair: DataChannelPair {
        var packetHandler: (Livekit_DataPacket) -> Void

        init(packetHandler: @escaping (Livekit_DataPacket) -> Void) {
            self.packetHandler = packetHandler
        }

        override func send(dataPacket packet: Livekit_DataPacket) throws {
            packetHandler(packet)
        }
    }
>>>>>>> 0440e227

    // Test performing RPC calls and verifying outgoing packets
    func testPerformRpc() async throws {
        try await withRooms([RoomTestingOptions()]) { rooms in
            let room = rooms[0]

            let expectRequest = self.expectation(description: "Should send RPC request packet")

            let mockDataChannel = MockDataChannelPair { packet in
                guard case let .rpcRequest(request) = packet.value else {
                    print("Not an RPC request packet")
                    return
                }

                guard request.method == "test-method", request.payload == "test-payload", request.responseTimeoutMs == 8000 else {
                    return
                }

                // Trigger fake response packets
                Task {
                    try await Task.sleep(nanoseconds: 100_000_000)

                    room.localParticipant.handleIncomingRpcAck(requestId: request.id)

                    try await Task.sleep(nanoseconds: 100_000_000)

                    room.localParticipant.handleIncomingRpcResponse(
                        requestId: request.id,
                        payload: "response-payload",
                        error: nil
                    )
                }
                expectRequest.fulfill()
            }

            room.publisherDataChannel = mockDataChannel

            let response = try await room.localParticipant.performRpc(
                destinationIdentity: Participant.Identity(from: "test-destination"),
                method: "test-method",
                payload: "test-payload"
            )

            XCTAssertEqual(response, "response-payload")
            await self.fulfillment(of: [expectRequest], timeout: 5.0)
        }
    }

    // Test registering and handling incoming RPC requests
    func testHandleIncomingRpcRequest() async throws {
        try await withRooms([RoomTestingOptions()]) { rooms in
            let room = rooms[0]

            let expectResponse = self.expectation(description: "Should send RPC response packet")

            let mockDataChannel = MockDataChannelPair { packet in
                guard case let .rpcResponse(response) = packet.value else {
                    return
                }

                guard case let .payload(payload) = response.value else {
                    return
                }

                guard response.requestID == "test-request-1",
                      payload == "Hello, test-caller!"
                else {
                    return
                }

                expectResponse.fulfill()
            }

            room.publisherDataChannel = mockDataChannel

            await room.localParticipant.registerRpcMethod("greet") { data in
                "Hello, \(data.callerIdentity)!"
            }

            await room.localParticipant.handleIncomingRpcRequest(
                callerIdentity: Participant.Identity(from: "test-caller"),
                requestId: "test-request-1",
                method: "greet",
                payload: "Hi there!",
                responseTimeout: 8,
                version: 1
            )

            await self.fulfillment(of: [expectResponse], timeout: 5.0)
        }
    }

    // Test error handling for RPC calls
    func testRpcErrorHandling() async throws {
        try await withRooms([RoomTestingOptions()]) { rooms in
            let room = rooms[0]

            let expectError = self.expectation(description: "Should send error response packet")

            let mockDataChannel = MockDataChannelPair { packet in
                guard case let .rpcResponse(response) = packet.value,
                      case let .error(error) = response.value
                else {
                    return
                }

                guard error.code == 2000,
                      error.message == "Custom error",
                      error.data == "Additional data"
                else {
                    return
                }

                expectError.fulfill()
            }

            room.publisherDataChannel = mockDataChannel

            await room.localParticipant.registerRpcMethod("failingMethod") { _ in
                throw RpcError(code: 2000, message: "Custom error", data: "Additional data")
            }

            await room.localParticipant.handleIncomingRpcRequest(
                callerIdentity: Participant.Identity(from: "test-caller"),
                requestId: "test-request-1",
                method: "failingMethod",
                payload: "test",
                responseTimeout: 8,
                version: 1
            )

            await self.fulfillment(of: [expectError], timeout: 5.0)
        }
    }

    // Test unregistering RPC methods
    func testUnregisterRpcMethod() async throws {
        try await withRooms([RoomTestingOptions()]) { rooms in
            let room = rooms[0]

            let expectUnsupportedMethod = self.expectation(description: "Should send unsupported method error packet")

            let mockDataChannel = MockDataChannelPair { packet in
                guard case let .rpcResponse(response) = packet.value,
                      case let .error(error) = response.value
                else {
                    return
                }

                guard error.code == RpcError.BuiltInError.unsupportedMethod.code else {
                    return
                }

                expectUnsupportedMethod.fulfill()
            }

            room.publisherDataChannel = mockDataChannel

            await room.localParticipant.registerRpcMethod("test") { _ in
                "test response"
            }

            await room.localParticipant.unregisterRpcMethod("test")

            await room.localParticipant.handleIncomingRpcRequest(
                callerIdentity: Participant.Identity(from: "test-caller"),
                requestId: "test-request-1",
                method: "test",
                payload: "test",
                responseTimeout: 10,
                version: 1
            )

            await self.fulfillment(of: [expectUnsupportedMethod], timeout: 5.0)
        }
    }
}<|MERGE_RESOLUTION|>--- conflicted
+++ resolved
@@ -16,25 +16,7 @@
 
 @testable import LiveKit
 import XCTest
-
-<<<<<<< HEAD
-class RpcTests: XCTestCase {
-=======
 class RpcTests: LKTestCase {
-    // Mock DataChannelPair to intercept outgoing packets
-    class MockDataChannelPair: DataChannelPair {
-        var packetHandler: (Livekit_DataPacket) -> Void
-
-        init(packetHandler: @escaping (Livekit_DataPacket) -> Void) {
-            self.packetHandler = packetHandler
-        }
-
-        override func send(dataPacket packet: Livekit_DataPacket) throws {
-            packetHandler(packet)
-        }
-    }
->>>>>>> 0440e227
-
     // Test performing RPC calls and verifying outgoing packets
     func testPerformRpc() async throws {
         try await withRooms([RoomTestingOptions()]) { rooms in
