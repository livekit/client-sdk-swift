--- conflicted
+++ resolved
@@ -23,11 +23,8 @@
         .package(url: "https://github.com/apple/swift-collections.git", .upToNextMajor(from: "1.0.1"))
     ],
     targets: [
-<<<<<<< HEAD
         .binaryTarget(name: "WebRTC", path: "WebRTC.xcframework"),
-=======
         .systemLibrary(name: "CHeaders"),
->>>>>>> 30696ab6
         .target(
             name: "LiveKit",
             dependencies: [
