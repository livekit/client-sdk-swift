// swift-tools-version:5.7
// (Xcode14.0+)

import PackageDescription

let package = Package(
    name: "LiveKit",
    platforms: [
        .iOS(.v13),
        .macOS(.v10_15),
        .macCatalyst(.v14),
    ],
    products: [
        .library(
            name: "LiveKit",
            targets: ["LiveKit"]
        ),
    ],
    dependencies: [
        // LK-Prefixed Dynamic WebRTC XCFramework
<<<<<<< HEAD
        .package(url: "https://github.com/livekit/webrtc-xcframework.git", exact: "125.6422.31"),
=======
        .package(url: "https://github.com/livekit/webrtc-xcframework.git", exact: "125.6422.32"),
>>>>>>> d0294781
        .package(url: "https://github.com/apple/swift-protobuf.git", from: "1.26.0"),
        .package(url: "https://github.com/apple/swift-log.git", from: "1.5.4"),
        .package(url: "https://github.com/apple/swift-collections.git", from: "1.1.0"),
        // Only used for DocC generation
        .package(url: "https://github.com/apple/swift-docc-plugin.git", from: "1.3.0"),
        // Only used for Testing
        .package(url: "https://github.com/vapor/jwt-kit.git", from: "4.13.4"),
    ],
    targets: [
        .target(
            name: "LKObjCHelpers",
            publicHeadersPath: "include"
        ),
        .target(
            name: "LiveKit",
            dependencies: [
                .product(name: "LiveKitWebRTC", package: "webrtc-xcframework"),
                .product(name: "SwiftProtobuf", package: "swift-protobuf"),
                .product(name: "DequeModule", package: "swift-collections"),
                .product(name: "OrderedCollections", package: "swift-collections"),
                .product(name: "Logging", package: "swift-log"),
                "LKObjCHelpers",
            ],
            exclude: [
                "Broadcast/NOTICE",
            ],
            resources: [
                .process("PrivacyInfo.xcprivacy"),
            ]
        ),
        .testTarget(
            name: "LiveKitTests",
            dependencies: [
                "LiveKit",
                .product(name: "JWTKit", package: "jwt-kit"),
            ]
        ),
        .testTarget(
            name: "LiveKitTestsObjC",
            dependencies: [
                "LiveKit",
                .product(name: "JWTKit", package: "jwt-kit"),
            ]
        ),
    ],
    swiftLanguageVersions: [
        .v5,
    ]
)<|MERGE_RESOLUTION|>--- conflicted
+++ resolved
@@ -18,11 +18,7 @@
     ],
     dependencies: [
         // LK-Prefixed Dynamic WebRTC XCFramework
-<<<<<<< HEAD
-        .package(url: "https://github.com/livekit/webrtc-xcframework.git", exact: "125.6422.31"),
-=======
         .package(url: "https://github.com/livekit/webrtc-xcframework.git", exact: "125.6422.32"),
->>>>>>> d0294781
         .package(url: "https://github.com/apple/swift-protobuf.git", from: "1.26.0"),
         .package(url: "https://github.com/apple/swift-log.git", from: "1.5.4"),
         .package(url: "https://github.com/apple/swift-collections.git", from: "1.1.0"),
