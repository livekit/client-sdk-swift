// swift-tools-version:5.9
// (Xcode15.0+)

import PackageDescription

let package = Package(
    name: "LiveKit",
    platforms: [
        .iOS(.v13),
        .macOS(.v10_15),
        .macCatalyst(.v14),
        .visionOS(.v1),
        .tvOS(.v17),
    ],
    products: [
        .library(
            name: "LiveKit",
            targets: ["LiveKit"]
        ),
    ],
    dependencies: [
        // LK-Prefixed Dynamic WebRTC XCFramework
<<<<<<< HEAD
        .package(url: "https://github.com/livekit/webrtc-xcframework.git", exact: "125.6422.30"),
        .package(url: "https://github.com/apple/swift-protobuf.git", from: "1.26.0"),
        .package(url: "https://github.com/apple/swift-log.git", from: "1.5.4"),
=======
        .package(url: "https://github.com/livekit/webrtc-xcframework.git", exact: "125.6422.33"),
        .package(url: "https://github.com/apple/swift-protobuf.git", from: "1.29.0"),
        .package(url: "https://github.com/apple/swift-log.git", from: "1.6.2"),
>>>>>>> 13f2b991
        .package(url: "https://github.com/apple/swift-collections.git", from: "1.1.0"),
        // Only used for DocC generation
        .package(url: "https://github.com/apple/swift-docc-plugin.git", from: "1.3.0"),
        // Only used for Testing
        .package(url: "https://github.com/vapor/jwt-kit.git", from: "4.13.4"),
    ],
    targets: [
        .target(
            name: "LKObjCHelpers",
            publicHeadersPath: "include"
        ),
        .target(
            name: "LiveKit",
            dependencies: [
                .product(name: "LiveKitWebRTC", package: "webrtc-xcframework"),
                .product(name: "SwiftProtobuf", package: "swift-protobuf"),
                .product(name: "DequeModule", package: "swift-collections"),
                .product(name: "OrderedCollections", package: "swift-collections"),
                .product(name: "Logging", package: "swift-log"),
                "LKObjCHelpers",
            ],
            exclude: [
                "Broadcast/NOTICE",
            ],
            resources: [
                .process("PrivacyInfo.xcprivacy"),
            ],
            swiftSettings: [
                .enableExperimentalFeature("AccessLevelOnImport"),
            ]
        ),
        .testTarget(
            name: "LiveKitTests",
            dependencies: [
                "LiveKit",
                .product(name: "JWTKit", package: "jwt-kit"),
            ]
        ),
        .testTarget(
            name: "LiveKitTestsObjC",
            dependencies: [
                "LiveKit",
                .product(name: "JWTKit", package: "jwt-kit"),
            ]
        ),
    ],
    swiftLanguageVersions: [
        .v5,
    ]
)<|MERGE_RESOLUTION|>--- conflicted
+++ resolved
@@ -20,15 +20,9 @@
     ],
     dependencies: [
         // LK-Prefixed Dynamic WebRTC XCFramework
-<<<<<<< HEAD
-        .package(url: "https://github.com/livekit/webrtc-xcframework.git", exact: "125.6422.30"),
-        .package(url: "https://github.com/apple/swift-protobuf.git", from: "1.26.0"),
-        .package(url: "https://github.com/apple/swift-log.git", from: "1.5.4"),
-=======
         .package(url: "https://github.com/livekit/webrtc-xcframework.git", exact: "125.6422.33"),
         .package(url: "https://github.com/apple/swift-protobuf.git", from: "1.29.0"),
         .package(url: "https://github.com/apple/swift-log.git", from: "1.6.2"),
->>>>>>> 13f2b991
         .package(url: "https://github.com/apple/swift-collections.git", from: "1.1.0"),
         // Only used for DocC generation
         .package(url: "https://github.com/apple/swift-docc-plugin.git", from: "1.3.0"),
